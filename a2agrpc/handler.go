// Copyright 2025 The A2A Authors
//
// Licensed under the Apache License, Version 2.0 (the "License");
// you may not use this file except in compliance with the License.
// You may obtain a copy of the License at
//
//     http://www.apache.org/licenses/LICENSE-2.0
//
// Unless required by applicable law or agreed to in writing, software
// distributed under the License is distributed on an "AS IS" BASIS,
// WITHOUT WARRANTIES OR CONDITIONS OF ANY KIND, either express or implied.
// See the License for the specific language governing permissions and
// limitations under the License.

package a2agrpc

import (
	"context"

	"github.com/a2aproject/a2a-go/a2a"
	"github.com/a2aproject/a2a-go/a2apb"
	"google.golang.org/grpc"
	"google.golang.org/grpc/codes"
	"google.golang.org/grpc/metadata"
	"google.golang.org/grpc/status"
	"google.golang.org/protobuf/types/known/emptypb"

	"github.com/a2aproject/a2a-go/a2apb/pbconv"
	"github.com/a2aproject/a2a-go/a2asrv"
)

type Handler struct {
	a2apb.UnimplementedA2AServiceServer
	handler a2asrv.RequestHandler
}

func (h *Handler) RegisterWith(s *grpc.Server) {
	a2apb.RegisterA2AServiceServer(s, h)
}

<<<<<<< HEAD
func NewHandler(cardProducer a2asrv.AgentCardProducer, handler a2asrv.RequestHandler) *Handler {
	return &Handler{
		cardProducer: cardProducer,
		handler:      handler,
	}
=======
func NewHandler(handler a2asrv.RequestHandler) *GRPCHandler {
	return &GRPCHandler{handler: handler}
>>>>>>> 2b710787
}

func (h *Handler) SendMessage(ctx context.Context, req *a2apb.SendMessageRequest) (*a2apb.SendMessageResponse, error) {
	if req.GetRequest() == nil {
		return nil, status.Error(codes.InvalidArgument, "request message is missing")
	}
	params, err := pbconv.FromProtoSendMessageRequest(req)
	if err != nil {
		return nil, status.Errorf(codes.InvalidArgument, "failed to convert request: %v", err)
	}

	ctx, callCtx := withCallContext(ctx)
	resp, err := h.handler.OnSendMessage(ctx, params)
	if err != nil {
		return nil, toGRPCError(err)
	}
	if err := grpc.SetTrailer(ctx, toTrailer(callCtx)); err != nil {
		return nil, status.Errorf(codes.Internal, "failed to send active extensions: %v", err)
	}

	result, err := pbconv.ToProtoSendMessageResponse(resp)
	if err != nil {
		return nil, status.Errorf(codes.Internal, "failed to convert response: %v", err)
	}

	return result, nil
}

func (h *Handler) SendStreamingMessage(req *a2apb.SendMessageRequest, stream grpc.ServerStreamingServer[a2apb.StreamResponse]) error {
	if req.GetRequest() == nil {
		return status.Error(codes.InvalidArgument, "request message is missing")
	}
	params, err := pbconv.FromProtoSendMessageRequest(req)
	if err != nil {
		return status.Errorf(codes.InvalidArgument, "failed to convert request: %v", err)
	}

	ctx, callCtx := withCallContext(stream.Context())
	for event, err := range h.handler.OnSendMessageStream(ctx, params) {
		if err != nil {
			return toGRPCError(err)
		}
		resp, err := pbconv.ToProtoStreamResponse(event)
		if err != nil {
			return status.Errorf(codes.Internal, "failed to convert response: %v", err)
		}
		err = stream.Send(resp)
		if err != nil {
			return status.Errorf(codes.Aborted, "failed to send response: %v", err)
		}
	}
	stream.SetTrailer(toTrailer(callCtx))

	return nil
}

func (h *Handler) GetTask(ctx context.Context, req *a2apb.GetTaskRequest) (*a2apb.Task, error) {
	params, err := pbconv.FromProtoGetTaskRequest(req)
	if err != nil {
		return nil, status.Errorf(codes.InvalidArgument, "failed to convert request: %v", err)
	}

	ctx, callCtx := withCallContext(ctx)
	task, err := h.handler.OnGetTask(ctx, params)
	if err != nil {
		return nil, toGRPCError(err)
	}
	if err := grpc.SetTrailer(ctx, toTrailer(callCtx)); err != nil {
		return nil, status.Errorf(codes.Internal, "failed to send active extensions: %v", err)
	}

	result, err := pbconv.ToProtoTask(task)
	if err != nil {
		return nil, status.Errorf(codes.Internal, "failed to convert task: %v", err)
	}
	return result, nil
}

func (h *Handler) CancelTask(ctx context.Context, req *a2apb.CancelTaskRequest) (*a2apb.Task, error) {
	taskID, err := pbconv.ExtractTaskID(req.GetName())
	if err != nil {
		return nil, status.Errorf(codes.InvalidArgument, "failed to extract task id: %v", err)
	}

	ctx, callCtx := withCallContext(ctx)
	task, err := h.handler.OnCancelTask(ctx, &a2a.TaskIDParams{ID: taskID})
	if err != nil {
		return nil, toGRPCError(err)
	}
	if err := grpc.SetTrailer(ctx, toTrailer(callCtx)); err != nil {
		return nil, status.Errorf(codes.Internal, "failed to send active extensions: %v", err)
	}

	result, err := pbconv.ToProtoTask(task)
	if err != nil {
		return nil, status.Errorf(codes.Internal, "failed to convert task: %v", err)
	}
	return result, nil
}

func (h *Handler) TaskSubscription(req *a2apb.TaskSubscriptionRequest, stream grpc.ServerStreamingServer[a2apb.StreamResponse]) error {
	taskID, err := pbconv.ExtractTaskID(req.GetName())
	if err != nil {
		return status.Errorf(codes.InvalidArgument, "failed to extract task id: %v", err)
	}

	ctx, callCtx := withCallContext(stream.Context())
	for event, err := range h.handler.OnResubscribeToTask(ctx, &a2a.TaskIDParams{ID: taskID}) {
		if err != nil {
			return toGRPCError(err)
		}
		resp, err := pbconv.ToProtoStreamResponse(event)
		if err != nil {
			return status.Errorf(codes.Internal, "failed to convert response: %v", err)
		}
		err = stream.Send(resp)
		if err != nil {
			return status.Errorf(codes.Aborted, "failed to send response: %v", err)
		}
	}
	stream.SetTrailer(toTrailer(callCtx))

	return nil
}

func (h *Handler) CreateTaskPushNotificationConfig(ctx context.Context, req *a2apb.CreateTaskPushNotificationConfigRequest) (*a2apb.TaskPushNotificationConfig, error) {
	params, err := pbconv.FromProtoCreateTaskPushConfigRequest(req)
	if err != nil {
		return nil, status.Errorf(codes.InvalidArgument, "failed to convert request: %v", err)
	}

	ctx, callCtx := withCallContext(ctx)
	config, err := h.handler.OnSetTaskPushConfig(ctx, params)
	if err != nil {
		return nil, toGRPCError(err)
	}
	if err := grpc.SetTrailer(ctx, toTrailer(callCtx)); err != nil {
		return nil, status.Errorf(codes.Internal, "failed to send active extensions: %v", err)
	}

	result, err := pbconv.ToProtoTaskPushConfig(config)
	if err != nil {
		return nil, status.Errorf(codes.Internal, "failed to convert push config: %v", err)
	}
	return result, nil
}

func (h *Handler) GetTaskPushNotificationConfig(ctx context.Context, req *a2apb.GetTaskPushNotificationConfigRequest) (*a2apb.TaskPushNotificationConfig, error) {
	params, err := pbconv.FromProtoGetTaskPushConfigRequest(req)
	if err != nil {
		return nil, status.Errorf(codes.InvalidArgument, "failed to convert request: %v", err)
	}

	ctx, callCtx := withCallContext(ctx)
	config, err := h.handler.OnGetTaskPushConfig(ctx, params)
	if err != nil {
		return nil, toGRPCError(err)
	}
	if err := grpc.SetTrailer(ctx, toTrailer(callCtx)); err != nil {
		return nil, status.Errorf(codes.Internal, "failed to send active extensions: %v", err)
	}

	result, err := pbconv.ToProtoTaskPushConfig(config)
	if err != nil {
		return nil, status.Errorf(codes.Internal, "failed to convert push config: %v", err)
	}
	return result, nil
}

func (h *Handler) ListTaskPushNotificationConfig(ctx context.Context, req *a2apb.ListTaskPushNotificationConfigRequest) (*a2apb.ListTaskPushNotificationConfigResponse, error) {
	taskID, err := pbconv.ExtractTaskID(req.GetParent())
	if err != nil {
		return nil, status.Errorf(codes.InvalidArgument, "failed to extract task id: %v", err)
	}

	ctx, callCtx := withCallContext(ctx)
	// todo: handling pagination
	configs, err := h.handler.OnListTaskPushConfig(ctx, &a2a.ListTaskPushConfigParams{TaskID: taskID})
	if err != nil {
		return nil, toGRPCError(err)
	}
	if err := grpc.SetTrailer(ctx, toTrailer(callCtx)); err != nil {
		return nil, status.Errorf(codes.Internal, "failed to send active extensions: %v", err)
	}

	result, err := pbconv.ToProtoListTaskPushConfig(configs)
	if err != nil {
		return nil, status.Errorf(codes.Internal, "failed to convert list of push configs: %v", err)
	}
	return result, nil
}

<<<<<<< HEAD
func (h *Handler) GetAgentCard(ctx context.Context, req *a2apb.GetAgentCardRequest) (*a2apb.AgentCard, error) {
	if h.cardProducer == nil {
		return nil, status.Error(codes.Unimplemented, "agent card producer not configured")
=======
func (h *GRPCHandler) GetAgentCard(ctx context.Context, req *a2apb.GetAgentCardRequest) (*a2apb.AgentCard, error) {
	card, err := h.handler.OnGetExtendedAgentCard(ctx)
	if err != nil {
		return nil, toGRPCError(err)
>>>>>>> 2b710787
	}
	result, err := pbconv.ToProtoAgentCard(card)
	if err != nil {
		return nil, status.Errorf(codes.Internal, "failed to convert agent card: %v", err)
	}
	return result, err
}

func (h *Handler) DeleteTaskPushNotificationConfig(ctx context.Context, req *a2apb.DeleteTaskPushNotificationConfigRequest) (*emptypb.Empty, error) {
	params, err := pbconv.FromProtoDeleteTaskPushConfigRequest(req)
	if err != nil {
		return nil, status.Errorf(codes.InvalidArgument, "failed to convert request: %v", err)
	}

	ctx, callCtx := withCallContext(ctx)
	if err := h.handler.OnDeleteTaskPushConfig(ctx, params); err != nil {
		return nil, toGRPCError(err)
	}
	if err := grpc.SetTrailer(ctx, toTrailer(callCtx)); err != nil {
		return nil, status.Errorf(codes.Internal, "failed to send active extensions: %v", err)
	}

	return &emptypb.Empty{}, nil
}

func withCallContext(ctx context.Context) (context.Context, *a2asrv.CallContext) {
	var reqMeta *a2asrv.RequestMeta
	if meta, ok := metadata.FromIncomingContext(ctx); ok {
		reqMeta = a2asrv.NewRequestMeta(meta)
	}
	return a2asrv.WithCallContext(ctx, reqMeta)
}

func toTrailer(callCtx *a2asrv.CallContext) metadata.MD {
	activated := callCtx.Extensions().ActivatedURIs()
	return metadata.MD{a2asrv.ExtensionsMetaKey: activated}
}<|MERGE_RESOLUTION|>--- conflicted
+++ resolved
@@ -38,16 +38,8 @@
 	a2apb.RegisterA2AServiceServer(s, h)
 }
 
-<<<<<<< HEAD
-func NewHandler(cardProducer a2asrv.AgentCardProducer, handler a2asrv.RequestHandler) *Handler {
-	return &Handler{
-		cardProducer: cardProducer,
-		handler:      handler,
-	}
-=======
-func NewHandler(handler a2asrv.RequestHandler) *GRPCHandler {
-	return &GRPCHandler{handler: handler}
->>>>>>> 2b710787
+func NewHandler(handler a2asrv.RequestHandler) *Handler {
+	return &Handler{handler: handler}
 }
 
 func (h *Handler) SendMessage(ctx context.Context, req *a2apb.SendMessageRequest) (*a2apb.SendMessageResponse, error) {
@@ -240,16 +232,10 @@
 	return result, nil
 }
 
-<<<<<<< HEAD
 func (h *Handler) GetAgentCard(ctx context.Context, req *a2apb.GetAgentCardRequest) (*a2apb.AgentCard, error) {
-	if h.cardProducer == nil {
-		return nil, status.Error(codes.Unimplemented, "agent card producer not configured")
-=======
-func (h *GRPCHandler) GetAgentCard(ctx context.Context, req *a2apb.GetAgentCardRequest) (*a2apb.AgentCard, error) {
 	card, err := h.handler.OnGetExtendedAgentCard(ctx)
 	if err != nil {
 		return nil, toGRPCError(err)
->>>>>>> 2b710787
 	}
 	result, err := pbconv.ToProtoAgentCard(card)
 	if err != nil {
