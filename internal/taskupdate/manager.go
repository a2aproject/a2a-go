--- conflicted
+++ resolved
@@ -80,10 +80,6 @@
 func (mgr *Manager) updateArtifact(ctx context.Context, event *a2a.TaskArtifactUpdateEvent) (*a2a.Task, error) {
 	task := mgr.task
 
-<<<<<<< HEAD
-	updateIdx := slices.IndexFunc(task.Artifacts, func(a *a2a.Artifact) bool {
-		return a.ID == event.Artifact.ID
-=======
 	// The copy is required because the event will be passed to subscriber goroutines, while
 	// the artifact might be modified in our goroutine by other TaskArtifactUpdateEvent-s.
 	artifact, err := utils.DeepCopy(event.Artifact)
@@ -93,7 +89,6 @@
 
 	updateIdx := slices.IndexFunc(task.Artifacts, func(a *a2a.Artifact) bool {
 		return a.ID == artifact.ID
->>>>>>> 2a5a5dee
 	})
 
 	if updateIdx < 0 {
@@ -101,11 +96,7 @@
 			// TODO(yarolegovich): log "artifact for update not found" as Python does
 			return task, nil
 		}
-<<<<<<< HEAD
-		task.Artifacts = append(task.Artifacts, event.Artifact)
-=======
 		task.Artifacts = append(task.Artifacts, artifact)
->>>>>>> 2a5a5dee
 		if err := mgr.saver.Save(ctx, task); err != nil {
 			return nil, err
 		}
@@ -113,11 +104,7 @@
 	}
 
 	if !event.Append {
-<<<<<<< HEAD
-		task.Artifacts[updateIdx] = event.Artifact
-=======
 		task.Artifacts[updateIdx] = artifact
->>>>>>> 2a5a5dee
 		if err := mgr.saver.Save(ctx, task); err != nil {
 			return nil, err
 		}
@@ -125,22 +112,12 @@
 	}
 
 	toUpdate := task.Artifacts[updateIdx]
-<<<<<<< HEAD
-	toUpdate.Parts = append(toUpdate.Parts, event.Artifact.Parts...)
-	if toUpdate.Metadata == nil && event.Artifact.Metadata != nil {
-		toUpdate.Metadata = event.Artifact.Metadata
-	} else {
-		for k, v := range event.Artifact.Metadata {
-			toUpdate.Metadata[k] = v
-		}
-=======
 	toUpdate.Parts = append(toUpdate.Parts, artifact.Parts...)
 	if toUpdate.Metadata == nil && artifact.Metadata != nil {
 		toUpdate.Metadata = make(map[string]any, len(artifact.Description))
 	}
 	for k, v := range artifact.Metadata {
 		toUpdate.Metadata[k] = v
->>>>>>> 2a5a5dee
 	}
 
 	if err := mgr.saver.Save(ctx, task); err != nil {
