// Copyright 2025 The A2A Authors
//
// Licensed under the Apache License, Version 2.0 (the "License");
// you may not use this file except in compliance with the License.
// You may obtain a copy of the License at
//
//     http://www.apache.org/licenses/LICENSE-2.0
//
// Unless required by applicable law or agreed to in writing, software
// distributed under the License is distributed on an "AS IS" BASIS,
// WITHOUT WARRANTIES OR CONDITIONS OF ANY KIND, either express or implied.
// See the License for the specific language governing permissions and
// limitations under the License.

package taskupdate

import (
	"context"
	"fmt"
	"slices"

	"github.com/a2aproject/a2a-go/a2a"
)

// Saver is used for saving the Task after updating its state.
type Saver interface {
	Save(ctx context.Context, task *a2a.Task) error
}

// Manager is used for processing a2a.Event related to a Task. It updates
// the Task accordingly and uses Saver to store the new state.
type Manager struct {
	task  *a2a.Task
	saver Saver
}

// NewManager creates an initialized update Manager for the provided task.
func NewManager(saver Saver, task *a2a.Task) *Manager {
	return &Manager{task: task, saver: saver}
}

// Process validates that the event is associated with the managed Task and updates the Task accordingly.
func (mgr *Manager) Process(ctx context.Context, event a2a.Event) (*a2a.Task, error) {
	if mgr.task == nil {
		return nil, fmt.Errorf("event processor Task not set")
	}

	switch v := event.(type) {
	case *a2a.Message:
		return mgr.task, nil

	case *a2a.Task:
		if err := mgr.validate(v.ID, v.ContextID); err != nil {
			return nil, err
		}
		if err := mgr.saver.Save(ctx, v); err != nil {
			return nil, err
		}
		mgr.task = v
		return v, nil

	case *a2a.TaskArtifactUpdateEvent:
		if err := mgr.validate(v.TaskID, v.ContextID); err != nil {
			return nil, err
		}
		return mgr.updateArtifact(ctx, v)

	case *a2a.TaskStatusUpdateEvent:
		if err := mgr.validate(v.TaskID, v.ContextID); err != nil {
			return nil, err
		}
		return mgr.updateStatus(ctx, v)

	default:
		return nil, fmt.Errorf("unexpected event type %T", v)
	}
}

<<<<<<< HEAD
func (mgr *Manager) updateArtifact(ctx context.Context, event *a2a.TaskArtifactUpdateEvent) error {
	task := mgr.Task

	updateIdx := slices.IndexFunc(task.Artifacts, func(a *a2a.Artifact) bool {
		return a.ID == event.Artifact.ID
	})

	if updateIdx < 0 {
		if event.Append {
			// TODO(yarolegovich): log "artifact for update not found" as Python does
			return nil
		}
		task.Artifacts = append(task.Artifacts, event.Artifact)
		return mgr.saver.Save(ctx, task)
	}

	if !event.Append {
		task.Artifacts[updateIdx] = event.Artifact
		return mgr.saver.Save(ctx, task)
	}

	toUpdate := task.Artifacts[updateIdx]
	toUpdate.Parts = append(toUpdate.Parts, event.Artifact.Parts...)
	if toUpdate.Metadata == nil && event.Artifact.Metadata != nil {
		toUpdate.Metadata = event.Artifact.Metadata
	} else {
		for k, v := range event.Artifact.Metadata {
			toUpdate.Metadata[k] = v
		}
	}
	return mgr.saver.Save(ctx, task)
=======
func (mgr *Manager) updateArtifact(_ context.Context, _ *a2a.TaskArtifactUpdateEvent) (*a2a.Task, error) {
	return nil, fmt.Errorf("not implemented")
>>>>>>> 3e9f2aef
}

func (mgr *Manager) updateStatus(ctx context.Context, event *a2a.TaskStatusUpdateEvent) (*a2a.Task, error) {
	task := mgr.task

	if task.Status.Message != nil {
		task.History = append(task.History, task.Status.Message)
	}

	if event.Metadata != nil {
		if task.Metadata == nil {
			task.Metadata = make(map[string]any)
		}
		for k, v := range event.Metadata {
			task.Metadata[k] = v
		}
	}

	task.Status = event.Status

	if err := mgr.saver.Save(ctx, task); err != nil {
		return nil, err
	}

	return task, nil
}

func (mgr *Manager) validate(taskID a2a.TaskID, contextID string) error {
	if mgr.task.ID != taskID {
		return fmt.Errorf("task IDs don't match: %s != %s", mgr.task.ID, taskID)
	}

	if mgr.task.ContextID != contextID {
		return fmt.Errorf("context IDs don't match: %s != %s", mgr.task.ContextID, contextID)
	}

	return nil
}<|MERGE_RESOLUTION|>--- conflicted
+++ resolved
@@ -76,9 +76,8 @@
 	}
 }
 
-<<<<<<< HEAD
-func (mgr *Manager) updateArtifact(ctx context.Context, event *a2a.TaskArtifactUpdateEvent) error {
-	task := mgr.Task
+func (mgr *Manager) updateArtifact(ctx context.Context, event *a2a.TaskArtifactUpdateEvent) (*a2a.Task, error) {
+	task := mgr.task
 
 	updateIdx := slices.IndexFunc(task.Artifacts, func(a *a2a.Artifact) bool {
 		return a.ID == event.Artifact.ID
@@ -87,15 +86,21 @@
 	if updateIdx < 0 {
 		if event.Append {
 			// TODO(yarolegovich): log "artifact for update not found" as Python does
-			return nil
+			return task, nil
 		}
 		task.Artifacts = append(task.Artifacts, event.Artifact)
-		return mgr.saver.Save(ctx, task)
+		if err := mgr.saver.Save(ctx, task); err != nil {
+			return nil, err
+		}
+		return task, nil
 	}
 
 	if !event.Append {
 		task.Artifacts[updateIdx] = event.Artifact
-		return mgr.saver.Save(ctx, task)
+		if err := mgr.saver.Save(ctx, task); err != nil {
+			return nil, err
+		}
+		return task, nil
 	}
 
 	toUpdate := task.Artifacts[updateIdx]
@@ -107,11 +112,11 @@
 			toUpdate.Metadata[k] = v
 		}
 	}
-	return mgr.saver.Save(ctx, task)
-=======
-func (mgr *Manager) updateArtifact(_ context.Context, _ *a2a.TaskArtifactUpdateEvent) (*a2a.Task, error) {
-	return nil, fmt.Errorf("not implemented")
->>>>>>> 3e9f2aef
+
+	if err := mgr.saver.Save(ctx, task); err != nil {
+		return nil, err
+	}
+	return task, nil
 }
 
 func (mgr *Manager) updateStatus(ctx context.Context, event *a2a.TaskStatusUpdateEvent) (*a2a.Task, error) {
