--- conflicted
+++ resolved
@@ -16,6 +16,7 @@
 
 import (
 	"context"
+	"fmt"
 	"errors"
 	"sync"
 	"sync/atomic"
@@ -97,19 +98,11 @@
 	return nil, nil
 }
 
-<<<<<<< HEAD
 func (e *testProcessor) ProcessError(ctx context.Context, err error) (a2a.SendMessageResult, error) {
 	if e.processErrorResult == nil && e.processErrorErr == nil {
 		return nil, err
 	}
 	return e.processErrorResult, e.processErrorErr
-=======
-func (e *testProcessor) ProcessError(ctx context.Context, err error) a2a.SendMessageResult {
-	if e.processErrorResult == nil && e.processErrorErr == nil {
-		return nil
-	}
-	return e.processErrorResult
->>>>>>> 80e20aa7
 }
 
 type testExecutor struct {
@@ -186,11 +179,7 @@
 	}
 }
 
-<<<<<<< HEAD
 func consumeEvents(t *testing.T, sub Subscription) (chan []a2a.Event, chan error) {
-=======
-func consumeEvents(t *testing.T, sub *Subscription) (chan []a2a.Event, chan error) {
->>>>>>> 80e20aa7
 	consumedEventsChan := make(chan []a2a.Event, 1)
 	terminalErrChan := make(chan error, 1)
 	go func() {
@@ -220,11 +209,7 @@
 	executor := newExecutor()
 	manager := newStaticExecutorManager(executor, nil)
 	executor.nextEventTerminal = true
-<<<<<<< HEAD
-	execution, subscription, err := manager.Execute(ctx, tid, &a2a.MessageSendParams{})
-=======
-	execution, subscription, err := manager.Execute(ctx, tid, executor)
->>>>>>> 80e20aa7
+	execution, subscription, err := manager.Execute(ctx, tid, &a2a.MessageSendParams{})
 	subEventsChan, subErrChan := consumeEvents(t, subscription)
 	if err != nil {
 		t.Fatalf("Execute() failed: %v", err)
@@ -253,11 +238,7 @@
 	executor := newExecutor()
 	manager := newStaticExecutorManager(executor, nil)
 	executor.processErr = errors.New("test error")
-<<<<<<< HEAD
-	execution, subscription, err := manager.Execute(ctx, tid, &a2a.MessageSendParams{})
-=======
-	execution, subscription, err := manager.Execute(ctx, tid, executor)
->>>>>>> 80e20aa7
+	execution, subscription, err := manager.Execute(ctx, tid, &a2a.MessageSendParams{})
 	subEventsChan, subErrChan := consumeEvents(t, subscription)
 	if err != nil {
 		t.Fatalf("manager.Execute() failed: %v", err)
@@ -285,11 +266,7 @@
 	executor := newExecutor()
 	manager := newStaticExecutorManager(executor, nil)
 	executor.executeErr = errors.New("test error")
-<<<<<<< HEAD
-	execution, subscription, err := manager.Execute(ctx, tid, &a2a.MessageSendParams{})
-=======
-	execution, subscription, err := manager.Execute(ctx, tid, executor)
->>>>>>> 80e20aa7
+	execution, subscription, err := manager.Execute(ctx, tid, &a2a.MessageSendParams{})
 	subEventsChan, subErrChan := consumeEvents(t, subscription)
 	if err != nil {
 		t.Fatalf("manager.Execute() failed: %v", err)
@@ -360,27 +337,16 @@
 
 func TestManager_ExecuteErrorOverwriteByProcessorResult(t *testing.T) {
 	t.Parallel()
-<<<<<<< HEAD
 	ctx, tid := t.Context(), a2a.NewTaskID()
 
 	wantResult := &a2a.Task{Status: a2a.TaskStatus{State: a2a.TaskStateFailed}}
 	executor := newExecutor()
 	manager := newStaticExecutorManager(executor, nil)
-=======
-	ctx, tid, manager := t.Context(), a2a.NewTaskID(), newManager()
-
-	wantResult := &a2a.Task{Status: a2a.TaskStatus{State: a2a.TaskStateFailed}}
-	executor := newExecutor()
->>>>>>> 80e20aa7
 	executor.block = make(chan struct{})
 	executor.executeErr = errors.New("test error!")
 	executor.processErrorResult = wantResult
 
-<<<<<<< HEAD
-	execution, subscription, err := manager.Execute(ctx, tid, &a2a.MessageSendParams{})
-=======
-	execution, subscription, err := manager.Execute(ctx, tid, executor)
->>>>>>> 80e20aa7
+	execution, subscription, err := manager.Execute(ctx, tid, &a2a.MessageSendParams{})
 	subEventsChan, subErrChan := consumeEvents(t, subscription)
 	if err != nil {
 		t.Fatalf("manager.Execute() failed: %v", err)
