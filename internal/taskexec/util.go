--- conflicted
+++ resolved
@@ -66,11 +66,7 @@
 	// The error is returned to cancel producer context when consumer decides to return a result and stop processing events.
 	errConsumerStopped := errors.New("consumer stopped")
 
-<<<<<<< HEAD
-	var processorResult *a2a.SendMessageResult
-=======
 	var processorResult a2a.SendMessageResult
->>>>>>> 80e20aa7
 	group.Go(func() (err error) {
 		defer func() {
 			if r := recover(); r != nil {
@@ -79,11 +75,7 @@
 		}()
 
 		localResult, err := consumer(ctx)
-<<<<<<< HEAD
-		processorResult = &localResult
-=======
 		processorResult = localResult
->>>>>>> 80e20aa7
 		if err == nil {
 			// We do this to cancel producer context. There's no point for it to continue, as there will be no consumer to process events.
 			err = errConsumerStopped
@@ -94,13 +86,8 @@
 	groupErr := group.Wait()
 
 	// process the result first, because consumer can override an error with "failed" result
-<<<<<<< HEAD
-	if processorResult != nil && *processorResult != nil {
-		return *processorResult, nil
-=======
 	if processorResult != nil {
 		return processorResult, nil
->>>>>>> 80e20aa7
 	}
 
 	// errConsumerStopped is just a way to cancel producer context
@@ -109,7 +96,6 @@
 	}
 
 	return nil, fmt.Errorf("bug: consumer stopped, but result unset: %w", groupErr)
-<<<<<<< HEAD
 }
 
 func processEvents(ctx context.Context, queue eventqueue.Queue, processor Processor) (a2a.SendMessageResult, error) {
@@ -128,6 +114,4 @@
 			return *res, nil
 		}
 	}
-=======
->>>>>>> 80e20aa7
 }