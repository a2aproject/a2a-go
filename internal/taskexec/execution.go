--- conflicted
+++ resolved
@@ -24,15 +24,12 @@
 	"github.com/a2aproject/a2a-go/log"
 )
 
-<<<<<<< HEAD
 type Execution interface {
 	Events(ctx context.Context) iter.Seq2[a2a.Event, error]
 
 	Result(ctx context.Context) (a2a.SendMessageResult, error)
 }
 
-=======
->>>>>>> 80e20aa7
 type subscriptionEvent struct {
 	event    a2a.Event
 	terminal bool
@@ -109,11 +106,7 @@
 	for {
 		select {
 		case event := <-eventChan:
-<<<<<<< HEAD
 			res, err := processor.Process(ctx, event)
-=======
-			res, err := e.controller.Process(ctx, event)
->>>>>>> 80e20aa7
 			if err != nil {
 				return nil, err
 			}
@@ -130,11 +123,7 @@
 				case subscriber <- subEvent:
 				case <-ctx.Done():
 					log.Info(ctx, "execution context canceled during subscriber notification attempt", "cause", context.Cause(ctx))
-<<<<<<< HEAD
 					return processor.ProcessError(ctx, context.Cause(ctx))
-=======
-					return e.processError(ctx, context.Cause(ctx))
->>>>>>> 80e20aa7
 				}
 			}
 
@@ -144,19 +133,11 @@
 
 		case <-ctx.Done():
 			log.Info(ctx, "execution context canceled", "cause", context.Cause(ctx))
-<<<<<<< HEAD
 			return processor.ProcessError(ctx, context.Cause(ctx))
 
 		case err := <-errorChan:
 			log.Info(ctx, "error reading from queue", "error", err)
 			return processor.ProcessError(ctx, err)
-=======
-			return e.processError(ctx, context.Cause(ctx))
-
-		case err := <-errorChan:
-			log.Info(ctx, "error reading from queue", "error", err)
-			return e.processError(ctx, err)
->>>>>>> 80e20aa7
 
 		case s := <-e.subscribeChan:
 			e.subscribers[s] = struct{}{}
@@ -165,11 +146,4 @@
 			delete(e.subscribers, s)
 		}
 	}
-}
-
-func (e *Execution) processError(ctx context.Context, err error) (a2a.SendMessageResult, error) {
-	if result := e.controller.ProcessError(ctx, err); result != nil {
-		return result, nil
-	}
-	return nil, err
 }