--- conflicted
+++ resolved
@@ -62,11 +62,7 @@
 		defer func() {
 			err := subscription.cancel(ctx)
 			// TODO(yarolegovich): else log
-<<<<<<< HEAD
-			if !stopped && err != nil {
-=======
 			if err != nil && !stopped {
->>>>>>> c7251a7e
 				yield(nil, err)
 			}
 		}()
