--- conflicted
+++ resolved
@@ -21,7 +21,6 @@
 
 	"github.com/a2aproject/a2a-go/a2a"
 	"github.com/a2aproject/a2a-go/a2asrv/eventqueue"
-	"github.com/a2aproject/a2a-go/log"
 )
 
 // Execution represents an agent invocation in a context of the referenced task.
@@ -60,22 +59,7 @@
 			yield(nil, fmt.Errorf("failed to subscribe to execution events: %w", err))
 			return
 		}
-<<<<<<< HEAD
-
-		stopped := false
-		defer func() {
-			err := subscription.cancel(ctx)
-			if !stopped && err != nil {
-				yield(nil, err)
-			} else if err != nil {
-				log.Error(ctx, "failed to cancel a subscription", err)
-			}
-		}()
-
-		for event, err := range subscription.events(ctx) {
-=======
 		for event, err := range subscription.Events(ctx) {
->>>>>>> 3ac89ba9
 			if err != nil {
 				yield(nil, err)
 				return
