// Copyright 2025 The A2A Authors
//
// Licensed under the Apache License, Version 2.0 (the "License");
// you may not use this file except in compliance with the License.
// You may obtain a copy of the License at
//
//     http://www.apache.org/licenses/LICENSE-2.0
//
// Unless required by applicable law or agreed to in writing, software
// distributed under the License is distributed on an "AS IS" BASIS,
// WITHOUT WARRANTIES OR CONDITIONS OF ANY KIND, either express or implied.
// See the License for the specific language governing permissions and
// limitations under the License.

package taskexec

import (
	"context"
	"fmt"
	"iter"

	"github.com/a2aproject/a2a-go/a2a"
	"github.com/a2aproject/a2a-go/a2asrv/eventqueue"
	"github.com/a2aproject/a2a-go/log"
)

// Execution represents an agent invocation in a context of the referenced task.
// If the invocation was finished Result() will resolve immediately, otherwise it will block.
type Execution struct {
	tid        a2a.TaskID
	controller Executor

	subscribeChan   chan chan a2a.Event
	unsubscribeChan chan chan a2a.Event

	result *promise
}

// Not exported, because Executions are created by Executor.
func newExecution(tid a2a.TaskID, controller Executor) *Execution {
	return &Execution{
		tid:        tid,
		controller: controller,

		subscribeChan:   make(chan chan a2a.Event),
		unsubscribeChan: make(chan chan a2a.Event),

		result: newPromise(),
	}
}

// Events subscribes to the events the agent is producing during an active Execution.
// If the Execution was finished the sequence will be empty.
func (e *Execution) Events(ctx context.Context) iter.Seq2[a2a.Event, error] {
	return func(yield func(a2a.Event, error) bool) {
		subscription, err := newSubscription(ctx, e)
		if err != nil {
			yield(nil, fmt.Errorf("failed to subscribe to execution events: %w", err))
			return
		}

		stopped := false
		defer func() {
			err := subscription.cancel(ctx)
<<<<<<< HEAD
			if !stopped && err != nil {
=======
			// TODO(yarolegovich): else log
			if err != nil && !stopped {
>>>>>>> c3fa6310
				yield(nil, err)
			} else if err != nil {
				log.Error(ctx, "failed to cancel a subscription", err)
			}
		}()

		for event, err := range subscription.events(ctx) {
			if err != nil {
				stopped = true
				yield(nil, err)
				return
			}
			if !yield(event, nil) {
				stopped = true
				return
			}
		}
	}
}

// Result resolves immediately for the finished Execution or blocks until it is complete.
func (e *Execution) Result(ctx context.Context) (a2a.SendMessageResult, error) {
	return e.result.wait(ctx)
}

func (e *Execution) processEvents(ctx context.Context, queue eventqueue.Queue) (a2a.SendMessageResult, error) {
	subscribers := make(map[chan a2a.Event]any)

	defer func() {
		for sub := range subscribers {
			close(sub)
		}
	}()

	eventChan, errorChan := make(chan a2a.Event), make(chan error)

	queueReadCtx, cancelCtx := context.WithCancel(ctx)
	defer cancelCtx()
	go readQueueToChannels(queueReadCtx, queue, eventChan, errorChan)

	for {
		select {
		case event := <-eventChan:
			res, err := e.controller.Process(ctx, event)

			if err != nil {
				return nil, err
			}

			for subscriber := range subscribers {
				subscriber <- event
			}

			if res != nil {
				return *res, nil
			}

		case <-ctx.Done():
			return nil, ctx.Err()

		case err := <-errorChan:
			return nil, err

		case s := <-e.subscribeChan:
			subscribers[s] = struct{}{}

		case s := <-e.unsubscribeChan:
			delete(subscribers, s)
		}
	}
}<|MERGE_RESOLUTION|>--- conflicted
+++ resolved
@@ -62,12 +62,7 @@
 		stopped := false
 		defer func() {
 			err := subscription.cancel(ctx)
-<<<<<<< HEAD
 			if !stopped && err != nil {
-=======
-			// TODO(yarolegovich): else log
-			if err != nil && !stopped {
->>>>>>> c3fa6310
 				yield(nil, err)
 			} else if err != nil {
 				log.Error(ctx, "failed to cancel a subscription", err)
