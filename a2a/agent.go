--- conflicted
+++ resolved
@@ -81,11 +81,7 @@
 	// protocol.
 	// Clients should prefer this transport and URL combination when both are
 	// supported.
-<<<<<<< HEAD
-	PreferredTransport string
-=======
 	PreferredTransport string `json:"preferredTransport,omitempty" yaml:"preferredTransport,omitempty" mapstructure:"preferredTransport,omitempty"`
->>>>>>> c5b3982a
 
 	// ProtocolVersion is the version of the A2A protocol this agent supports.
 	ProtocolVersion string `json:"protocolVersion" yaml:"protocolVersion" mapstructure:"protocolVersion"`
