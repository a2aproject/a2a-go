--- conflicted
+++ resolved
@@ -16,12 +16,6 @@
 
 import (
 	"encoding/gob"
-<<<<<<< HEAD
-)
-
-// Defines a security scheme that can be used to secure an agent's endpoints.
-// This is a discriminated union type based on the OpenAPI 3.0 Security Scheme.
-=======
 	"encoding/json"
 	"fmt"
 )
@@ -94,7 +88,6 @@
 }
 
 // SecurityScheme is a sealed discriminated type union for supported security schemes.
->>>>>>> 0ac987fc
 type SecurityScheme interface {
 	isSecurityScheme()
 }
@@ -113,11 +106,7 @@
 	gob.Register(OAuth2SecurityScheme{})
 }
 
-<<<<<<< HEAD
-// Defines a security scheme using an API key.
-=======
 // APIKeySecurityScheme defines a security scheme using an API key.
->>>>>>> 0ac987fc
 type APIKeySecurityScheme struct {
 	// An optional description for the security scheme.
 	Description string `json:"description,omitempty" yaml:"description,omitempty" mapstructure:"description,omitempty"`
