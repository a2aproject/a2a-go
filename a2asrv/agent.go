// Copyright 2025 The A2A Authors
//
// Licensed under the Apache License, Version 2.0 (the "License");
// you may not use this file except in compliance with the License.
// You may obtain a copy of the License at
//
//     http://www.apache.org/licenses/LICENSE-2.0
//
// Unless required by applicable law or agreed to in writing, software
// distributed under the License is distributed on an "AS IS" BASIS,
// WITHOUT WARRANTIES OR CONDITIONS OF ANY KIND, either express or implied.
// See the License for the specific language governing permissions and
// limitations under the License.

package a2asrv

import (
	"context"

	"github.com/a2aproject/a2a-go/a2a"
<<<<<<< HEAD
	"github.com/a2aproject/a2a-go/a2asrv/events"
=======
	"github.com/a2aproject/a2a-go/a2asrv/eventqueue"
>>>>>>> b5689797
)

// AgentExecutor implementations translate agent outputs to A2A events.
type AgentExecutor interface {
	// Execute invokes an agent with the provided context and translates agent outputs
	// into A2A events writing them to the provided event queue.
	//
	// Returns an error if agent invocation failed.
<<<<<<< HEAD
	Execute(ctx context.Context, reqCtx RequestContext, queue events.Queue) error
=======
	Execute(ctx context.Context, reqCtx RequestContext, queue eventqueue.Queue) error
>>>>>>> b5689797

	// Cancel requests the agent to stop processing an ongoing task.
	//
	// The agent should attempt to gracefully stop the task identified by the
	// task ID in the request context and publish a TaskStatusUpdateEvent with
	// state TaskStateCanceled to the event queue.
	//
	// Returns an error if the cancellation request cannot be processed.
<<<<<<< HEAD
	Cancel(ctx context.Context, reqCtx RequestContext, queue events.Queue) error
=======
	Cancel(ctx context.Context, reqCtx RequestContext, queue eventqueue.Queue) error
>>>>>>> b5689797
}

// AgentCardProducer creates an AgentCard instances used for agent discovery and capability negotiation.
type AgentCardProducer interface {
	// Card returns a self-describing manifest for an agent. It provides essential
	// metadata including the agent's identity, capabilities, skills, supported
	// communication methods, and security requirements and is publicly available.
	Card() a2a.AgentCard
}

// ExtendedAgentCardProducer can create both public agent cards and cards available to authenticated users only.
type ExtendedAgentCardProducer interface {
	AgentCardProducer

	// ExtendedCard returns a manifest for an agent which is only available to authenticated users.
	ExtendedCard() a2a.AgentCard
}<|MERGE_RESOLUTION|>--- conflicted
+++ resolved
@@ -18,11 +18,7 @@
 	"context"
 
 	"github.com/a2aproject/a2a-go/a2a"
-<<<<<<< HEAD
-	"github.com/a2aproject/a2a-go/a2asrv/events"
-=======
 	"github.com/a2aproject/a2a-go/a2asrv/eventqueue"
->>>>>>> b5689797
 )
 
 // AgentExecutor implementations translate agent outputs to A2A events.
@@ -31,11 +27,7 @@
 	// into A2A events writing them to the provided event queue.
 	//
 	// Returns an error if agent invocation failed.
-<<<<<<< HEAD
-	Execute(ctx context.Context, reqCtx RequestContext, queue events.Queue) error
-=======
 	Execute(ctx context.Context, reqCtx RequestContext, queue eventqueue.Queue) error
->>>>>>> b5689797
 
 	// Cancel requests the agent to stop processing an ongoing task.
 	//
@@ -44,11 +36,7 @@
 	// state TaskStateCanceled to the event queue.
 	//
 	// Returns an error if the cancellation request cannot be processed.
-<<<<<<< HEAD
-	Cancel(ctx context.Context, reqCtx RequestContext, queue events.Queue) error
-=======
 	Cancel(ctx context.Context, reqCtx RequestContext, queue eventqueue.Queue) error
->>>>>>> b5689797
 }
 
 // AgentCardProducer creates an AgentCard instances used for agent discovery and capability negotiation.
