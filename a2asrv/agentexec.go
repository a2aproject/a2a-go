--- conflicted
+++ resolved
@@ -66,13 +66,6 @@
 		}
 
 		if msg.ContextID != "" && msg.ContextID != storedTask.ContextID {
-<<<<<<< HEAD
-			return nil, fmt.Errorf("%w: message contextID different from task contextID", a2a.ErrInvalidRequest)
-		}
-
-		if storedTask.Status.State.Terminal() {
-			return nil, fmt.Errorf("%w: task in a terminal state %q", a2a.ErrInvalidRequest, storedTask.Status.State)
-=======
 			return nil, fmt.Errorf("message contextID different from task contextID: %w", a2a.ErrInvalidRequest)
 		}
 
@@ -83,7 +76,6 @@
 		storedTask.History = append(storedTask.History, msg)
 		if err := e.taskStore.Save(ctx, storedTask); err != nil {
 			return nil, fmt.Errorf("task message history update failed: %w", err)
->>>>>>> c732060c
 		}
 
 		task = storedTask
@@ -119,10 +111,6 @@
 	task, err := c.taskStore.Get(ctx, c.params.ID)
 	if err != nil {
 		return fmt.Errorf("failed to load a task: %w", err)
-<<<<<<< HEAD
-	}
-	if task == nil {
-		return a2a.ErrTaskNotFound
 	}
 	c.processor.init(taskupdate.NewManager(c.taskStore, task))
 
@@ -140,25 +128,6 @@
 		ContextID: task.ContextID,
 		Metadata:  c.params.Metadata,
 	}
-=======
-	}
-	c.processor.init(taskupdate.NewManager(c.taskStore, task))
-
-	if task.Status.State == a2a.TaskStateCanceled {
-		return q.Write(ctx, task)
-	}
-
-	if task.Status.State.Terminal() {
-		return fmt.Errorf("task in non-cancelable state %s: %w", task.Status.State, a2a.ErrTaskNotCancelable)
-	}
-
-	reqCtx := &RequestContext{
-		TaskID:    task.ID,
-		Task:      task,
-		ContextID: task.ContextID,
-		Metadata:  c.params.Metadata,
-	}
->>>>>>> c732060c
 
 	for _, interceptor := range c.interceptors {
 		ctx, err = interceptor.Intercept(ctx, reqCtx)
@@ -173,42 +142,22 @@
 type processor struct {
 	// Processor is running in event consumer goroutine, but request context loading
 	// happens in event consumer goroutine. Once request context is loaded and validate the processor
-<<<<<<< HEAD
-	// gets initialized. A channel is used here for establishing "init() happens-before consumer
-	// starts processing the first event.
-	initialized   chan struct{}
-=======
 	// gets initialized.
->>>>>>> c732060c
 	updateManager *taskupdate.Manager
 }
 
 func newProcessor() *processor {
-<<<<<<< HEAD
-	return &processor{initialized: make(chan struct{})}
-=======
 	return &processor{}
->>>>>>> c732060c
 }
 
 func (p *processor) init(um *taskupdate.Manager) {
 	p.updateManager = um
-<<<<<<< HEAD
-	close(p.initialized)
-=======
->>>>>>> c732060c
 }
 
 // Process implements taskexec.Processor interface.
 // A (nil, nil) result means the processing should continue.
 // A non-nill result becomes the result of the execution.
 func (p *processor) Process(ctx context.Context, event a2a.Event) (*a2a.SendMessageResult, error) {
-	select {
-	case <-p.initialized:
-	case <-ctx.Done():
-		return nil, fmt.Errorf("processor init canceled: %w", ctx.Err())
-	}
-
 	// TODO(yarolegovich): handle invalid event sequence where a Message is produced after a Task was created
 	if msg, ok := event.(*a2a.Message); ok {
 		var result a2a.SendMessageResult = msg
