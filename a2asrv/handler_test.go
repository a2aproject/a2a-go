--- conflicted
+++ resolved
@@ -18,268 +18,19 @@
 	"context"
 	"errors"
 	"fmt"
-<<<<<<< HEAD
 	"iter"
-=======
 	"strings"
->>>>>>> c732060c
 	"testing"
 	"time"
 
 	"github.com/a2aproject/a2a-go/a2a"
 	"github.com/a2aproject/a2a-go/a2asrv/eventqueue"
+	"github.com/a2aproject/a2a-go/internal/taskstore"
 	"github.com/a2aproject/a2a-go/internal/testutil"
 	"github.com/google/go-cmp/cmp"
 )
 
 var fixedTime = time.Now()
-
-<<<<<<< HEAD
-func TestDefaultRequestHandler_OnSendMessage(t *testing.T) {
-	artifactID := a2a.NewArtifactID()
-	taskSeed := &a2a.Task{ID: a2a.NewTaskID(), ContextID: a2a.NewContextID()}
-	completedTaskSeed := &a2a.Task{ID: a2a.NewTaskID(), ContextID: a2a.NewContextID(), Status: a2a.TaskStatus{State: a2a.TaskStateCompleted}}
-=======
-type interceptReqCtxFn func(context.Context, *RequestContext) (context.Context, error)
-
-func (fn interceptReqCtxFn) Intercept(ctx context.Context, reqCtx *RequestContext) (context.Context, error) {
-	return fn(ctx, reqCtx)
-}
-
-// mockAgentExecutor is a mock of AgentExecutor.
-type mockAgentExecutor struct {
-	executeCalled      bool
-	capturedContext    context.Context
-	capturedReqContext *RequestContext
-
-	ExecuteFunc func(ctx context.Context, reqCtx *RequestContext, queue eventqueue.Queue) error
-	CancelFunc  func(ctx context.Context, reqCtx *RequestContext, queue eventqueue.Queue) error
-}
-
-func (m *mockAgentExecutor) Execute(ctx context.Context, reqCtx *RequestContext, queue eventqueue.Queue) error {
-	m.executeCalled = true
-	m.capturedContext = ctx
-	m.capturedReqContext = reqCtx
-	if m.ExecuteFunc != nil {
-		return m.ExecuteFunc(ctx, reqCtx, queue)
-	}
-	return nil
-}
-
-func (m *mockAgentExecutor) Cancel(ctx context.Context, reqCtx *RequestContext, queue eventqueue.Queue) error {
-	if m.CancelFunc != nil {
-		return m.CancelFunc(ctx, reqCtx, queue)
-	}
-	return errors.New("Cancel() not implemented")
-}
-
-// mockQueueManager is a mock of eventqueue.Manager
-type mockQueueManager struct {
-	GetOrCreateFunc func(ctx context.Context, taskID a2a.TaskID) (eventqueue.Queue, error)
-	GetFunc         func(ctx context.Context, taskID a2a.TaskID) (eventqueue.Queue, bool)
-	DestroyFunc     func(ctx context.Context, taskID a2a.TaskID) error
-}
-
-func (m *mockQueueManager) GetOrCreate(ctx context.Context, taskID a2a.TaskID) (eventqueue.Queue, error) {
-	if m.GetOrCreateFunc != nil {
-		return m.GetOrCreateFunc(ctx, taskID)
-	}
-	return nil, errors.New("GetOrCreate() not implemented")
-}
-
-func (m *mockQueueManager) Get(ctx context.Context, taskID a2a.TaskID) (eventqueue.Queue, bool) {
-	if m.GetFunc != nil {
-		return m.GetFunc(ctx, taskID)
-	}
-	return nil, false
-}
-
-func (m *mockQueueManager) Destroy(ctx context.Context, taskID a2a.TaskID) error {
-	if m.DestroyFunc != nil {
-		return m.DestroyFunc(ctx, taskID)
-	}
-	return errors.New("Destroy() not implemented")
-}
-
-// mockEventQueue is a mock of eventqueue.Queue
-type mockEventQueue struct {
-	ReadFunc  func(ctx context.Context) (a2a.Event, error)
-	WriteFunc func(ctx context.Context, event a2a.Event) error
-	CloseFunc func() error
-}
-
-func (m *mockEventQueue) Read(ctx context.Context) (a2a.Event, error) {
-	if m.ReadFunc != nil {
-		return m.ReadFunc(ctx)
-	}
-	return nil, errors.New("Read() not implemented")
-}
-
-func (m *mockEventQueue) Write(ctx context.Context, event a2a.Event) error {
-	if m.WriteFunc != nil {
-		return m.WriteFunc(ctx, event)
-	}
-	return nil
-}
-
-func (m *mockEventQueue) Close() error {
-	if m.CloseFunc != nil {
-		return m.CloseFunc()
-	}
-	return nil
-}
-
-func newEventReplayAgent(toSend []a2a.Event, err error) *mockAgentExecutor {
-	return &mockAgentExecutor{
-		ExecuteFunc: func(ctx context.Context, reqCtx *RequestContext, q eventqueue.Queue) error {
-			for _, event := range toSend {
-				if err := q.Write(ctx, event); err != nil {
-					return err
-				}
-			}
-			return err
-		},
-	}
-}
-
-// mockTaskStore is a mock of TaskStore
-type mockTaskStore struct {
-	SaveFunc func(ctx context.Context, task *a2a.Task) error
-	GetFunc  func(ctx context.Context, taskID a2a.TaskID) (*a2a.Task, error)
-}
-
-func (m *mockTaskStore) Save(ctx context.Context, task *a2a.Task) error {
-	if m.SaveFunc != nil {
-		return m.SaveFunc(ctx, task)
-	}
-	return errors.New("Save() not implemented")
-}
-
-func (m *mockTaskStore) Get(ctx context.Context, taskID a2a.TaskID) (*a2a.Task, error) {
-	if m.GetFunc != nil {
-		return m.GetFunc(ctx, taskID)
-	}
-	return nil, errors.New("Get() not implemented")
-}
-
-func newTestHandler(opts ...RequestHandlerOption) RequestHandler {
-	mockExec := &mockAgentExecutor{
-		ExecuteFunc: func(ctx context.Context, reqCtx *RequestContext, q eventqueue.Queue) error {
-			return nil
-		},
-	}
-	return NewHandler(mockExec, opts...)
-}
-
-func newMemTaskStore(t *testing.T, seed []*a2a.Task) TaskStore {
-	t.Helper()
-	store := taskstore.NewMem()
-	for _, task := range seed {
-		if err := store.Save(t.Context(), task); err != nil {
-			t.Errorf("store.Save() error = %v", err)
-		}
-	}
-	return store
-}
-
-func newUserMessage(task *a2a.Task, text string) *a2a.Message {
-	return &a2a.Message{
-		ID:     "message-id",
-		Parts:  []a2a.Part{a2a.TextPart{Text: text}},
-		Role:   a2a.MessageRoleUser,
-		TaskID: task.ID,
-	}
-}
-
-func newAgentMessage(text string) *a2a.Message {
-	return &a2a.Message{ID: "message-id", Parts: []a2a.Part{a2a.TextPart{Text: text}}, Role: a2a.MessageRoleAgent}
-}
-
-func newTaskStatusUpdate(task *a2a.Task, state a2a.TaskState, msg string) *a2a.TaskStatusUpdateEvent {
-	ue := a2a.NewStatusUpdateEvent(task, state, newAgentMessage(msg))
-	ue.Status.Timestamp = &fixedTime
-	return ue
-}
-
-func newFinalTaskStatusUpdate(task *a2a.Task, state a2a.TaskState, msg string) *a2a.TaskStatusUpdateEvent {
-	res := newTaskStatusUpdate(task, state, msg)
-	res.Final = true
-	return res
-}
-
-func newTaskWithStatus(task *a2a.Task, state a2a.TaskState, msg string) *a2a.Task {
-	status := a2a.TaskStatus{State: state, Message: newAgentMessage(msg)}
-	return &a2a.Task{ID: task.ID, ContextID: task.ContextID, Status: status}
-}
-
-func newTaskWithMeta(task *a2a.Task, meta map[string]any) *a2a.Task {
-	return &a2a.Task{ID: task.ID, ContextID: task.ContextID, Metadata: meta}
-}
-
-func newArtifactEvent(task *a2a.Task, aid a2a.ArtifactID, parts ...a2a.Part) *a2a.TaskArtifactUpdateEvent {
-	ev := a2a.NewArtifactEvent(task, parts...)
-	ev.Artifact.ID = aid
-	return ev
-}
-
-func TestDefaultRequestHandler_OnSendMessage_NoTaskCreated(t *testing.T) {
-	ctx := t.Context()
-	getCalled := 0
-	savedCalled := 0
-	mockStore := &mockTaskStore{
-		GetFunc: func(ctx context.Context, taskID a2a.TaskID) (*a2a.Task, error) {
-			getCalled += 1
-			return nil, nil
-		},
-		SaveFunc: func(ctx context.Context, task *a2a.Task) error {
-			savedCalled += 1
-			return nil
-		},
-	}
-	executor := newEventReplayAgent([]a2a.Event{newAgentMessage("hello")}, nil)
-	handler := NewHandler(executor, WithTaskStore(mockStore))
-
-	result, gotErr := handler.OnSendMessage(ctx, &a2a.MessageSendParams{Message: &a2a.Message{}})
-	if gotErr != nil {
-		t.Fatalf("OnSendMessage() error = %v, wantErr nil", gotErr)
-	}
-	if _, ok := result.(*a2a.Message); !ok {
-		t.Fatalf("OnSendMessage() = %v, want a2a.Message", result)
-	}
-
-	if getCalled > 0 {
-		t.Fatalf("OnSendMessage() TaskStore.Get called %d times, want 0", getCalled)
-	}
-	if savedCalled > 0 {
-		t.Fatalf("OnSendMessage() TaskStore.Save called %d times, want 0", savedCalled)
-	}
-}
-
-func TestDefaultRequestHandler_OnSendMessage_NewTaskHistory(t *testing.T) {
-	ctx := t.Context()
-	mockStore := taskstore.NewMem()
-	executor := &mockAgentExecutor{
-		ExecuteFunc: func(ctx context.Context, reqCtx *RequestContext, q eventqueue.Queue) error {
-			event := a2a.NewStatusUpdateEvent(reqCtx.Task, a2a.TaskStateCompleted, nil)
-			event.Final = true
-			return q.Write(ctx, event)
-		},
-	}
-	handler := NewHandler(executor, WithTaskStore(mockStore))
-
-	msg := a2a.NewMessage(a2a.MessageRoleUser, a2a.TextPart{Text: "Complete the task!"})
-	result, gotErr := handler.OnSendMessage(ctx, &a2a.MessageSendParams{Message: msg})
-	if gotErr != nil {
-		t.Fatalf("OnSendMessage() error = %v, wantErr nil", gotErr)
-	}
-	if task, ok := result.(*a2a.Task); ok {
-		if diff := cmp.Diff([]*a2a.Message{msg}, task.History); diff != "" {
-			t.Fatalf("OnSendMessage() wrong result (+got,-want):\ngot = %v\nwant = %v\ndiff = %s", task.History, []*a2a.Message{msg}, diff)
-		}
-	} else {
-		t.Fatalf("OnSendMessage() = %v, want a2a.Task", result)
-	}
-}
 
 func TestDefaultRequestHandler_OnSendMessage(t *testing.T) {
 	artifactID := a2a.NewArtifactID()
@@ -287,7 +38,6 @@
 	inputRequiredTaskSeed := &a2a.Task{ID: a2a.NewTaskID(), ContextID: a2a.NewContextID(), Status: a2a.TaskStatus{State: a2a.TaskStateInputRequired}}
 	completedTaskSeed := &a2a.Task{ID: a2a.NewTaskID(), ContextID: a2a.NewContextID(), Status: a2a.TaskStatus{State: a2a.TaskStateCompleted}}
 	taskStoreSeed := []*a2a.Task{taskSeed, inputRequiredTaskSeed, completedTaskSeed}
->>>>>>> c732060c
 
 	type testCase struct {
 		name        string
@@ -297,53 +47,12 @@
 		wantErr     error
 	}
 
-<<<<<<< HEAD
-		wantResult a2a.SendMessageResult
-		wantErr    error
-	}{
-		{
-			name:        "message returned as a result",
-			agentEvents: []a2a.Event{newAgentMessage("hello")},
-			wantResult:  newAgentMessage("hello"),
-		},
-		{
-			name:        "cancelled",
-			agentEvents: []a2a.Event{newTaskWithStatus(taskSeed, a2a.TaskStateCanceled, "cancelled")},
-			wantResult:  newTaskWithStatus(taskSeed, a2a.TaskStateCanceled, "cancelled"),
-		},
-		{
-			name:        "failed",
-			agentEvents: []a2a.Event{newTaskWithStatus(taskSeed, a2a.TaskStateFailed, "failed")},
-			wantResult:  newTaskWithStatus(taskSeed, a2a.TaskStateFailed, "failed"),
-		},
-		{
-			name:        "rejected",
-			agentEvents: []a2a.Event{newTaskWithStatus(taskSeed, a2a.TaskStateRejected, "rejected")},
-			wantResult:  newTaskWithStatus(taskSeed, a2a.TaskStateRejected, "rejected"),
-		},
-		{
-			name:        "input required",
-			agentEvents: []a2a.Event{newTaskWithStatus(taskSeed, a2a.TaskStateInputRequired, "need more input")},
-			wantResult:  newTaskWithStatus(taskSeed, a2a.TaskStateInputRequired, "need more input"),
-		},
-		{
-			name:        "fails if unknown task state",
-			agentEvents: []a2a.Event{newTaskWithStatus(taskSeed, a2a.TaskStateUnknown, "...")},
-			wantErr:     fmt.Errorf("unknown task state: unknown"),
-		},
-		{
-			name: "final task overwrites intermediate task events",
-			agentEvents: []a2a.Event{
-				newTaskWithMeta(taskSeed, map[string]any{"foo": "bar"}),
-				newTaskWithStatus(taskSeed, a2a.TaskStateCompleted, "meta lost"),
-=======
 	createTestCases := func() []testCase {
 		return []testCase{
 			{
 				name:        "message returned as a result",
 				agentEvents: []a2a.Event{newAgentMessage("hello")},
 				wantResult:  newAgentMessage("hello"),
->>>>>>> c732060c
 			},
 			{
 				name:        "cancelled",
@@ -513,40 +222,6 @@
 					},
 				},
 			},
-<<<<<<< HEAD
-		},
-		{
-			name:    "missing message",
-			input:   &a2a.MessageSendParams{},
-			wantErr: fmt.Errorf("message is required: %w", a2a.ErrInvalidRequest),
-		},
-		{
-			name:    "fails on non-existent task reference",
-			input:   &a2a.MessageSendParams{Message: &a2a.Message{TaskID: "non-existent", ID: "test-message"}},
-			wantErr: a2a.ErrTaskNotFound,
-		},
-		{
-			name: "fails if contextID not equal to task contextID",
-			input: &a2a.MessageSendParams{
-				Message: &a2a.Message{TaskID: taskSeed.ID, ContextID: taskSeed.ContextID + "1", ID: "test-message"},
-			},
-			wantErr: a2a.ErrInvalidRequest,
-		},
-		{
-			name: "fails if message references non-existent task",
-			input: &a2a.MessageSendParams{
-				Message: &a2a.Message{TaskID: taskSeed.ID + "1", ContextID: taskSeed.ContextID, ID: "test-message"},
-			},
-			wantErr: a2a.ErrTaskNotFound,
-		},
-		{
-			name: "fails if message references completed task",
-			input: &a2a.MessageSendParams{
-				Message: &a2a.Message{TaskID: completedTaskSeed.ID, ContextID: completedTaskSeed.ContextID, ID: "test-message"},
-			},
-			wantErr: fmt.Errorf("%w: task in a terminal state %q", a2a.ErrInvalidRequest, a2a.TaskStateCompleted),
-		},
-=======
 			{
 				name:    "fails on non-existent task reference",
 				input:   &a2a.MessageSendParams{Message: &a2a.Message{TaskID: "non-existent", ID: "test-message"}},
@@ -574,7 +249,6 @@
 				wantErr: fmt.Errorf("task in a terminal state %q: %w", a2a.TaskStateCompleted, a2a.ErrInvalidRequest),
 			},
 		}
->>>>>>> c732060c
 	}
 
 	for _, tt := range createTestCases() {
@@ -586,11 +260,7 @@
 		t.Run(tt.name, func(t *testing.T) {
 			t.Parallel()
 			ctx := t.Context()
-<<<<<<< HEAD
-			store := testutil.NewTestTaskStore().WithTasks(t, taskSeed, completedTaskSeed)
-=======
-			store := newMemTaskStore(t, taskStoreSeed)
->>>>>>> c732060c
+			store := testutil.NewTestTaskStore().WithTasks(t, taskStoreSeed...)
 			executor := newEventReplayAgent(tt.agentEvents, nil)
 			handler := NewHandler(executor, WithTaskStore(store))
 
@@ -622,11 +292,7 @@
 		t.Run(tt.name+" (streaming)", func(t *testing.T) {
 			t.Parallel()
 			ctx := t.Context()
-<<<<<<< HEAD
-			store := testutil.NewTestTaskStore().WithTasks(t, taskSeed, completedTaskSeed)
-=======
-			store := newMemTaskStore(t, taskStoreSeed)
->>>>>>> c732060c
+			store := testutil.NewTestTaskStore().WithTasks(t, taskStoreSeed...)
 			executor := newEventReplayAgent(tt.agentEvents, nil)
 			handler := NewHandler(executor, WithTaskStore(store))
 
@@ -667,67 +333,9 @@
 	}
 }
 
-<<<<<<< HEAD
-func TestDefaultRequestHandler_OnSendMessage_QueueCreationFails(t *testing.T) {
-	ctx := t.Context()
-	wantErr := errors.New("failed to create a queue")
-	qm := testutil.NewTestQueueManager().SetGetOrCreateOverride(nil, wantErr)
-	handler := newTestHandler(WithEventQueueManager(qm))
-
-	result, err := handler.OnSendMessage(ctx, &a2a.MessageSendParams{Message: &a2a.Message{}})
-
-	if result != nil || !errors.Is(err, wantErr) {
-		t.Fatalf("handler.OnSendMessage() = (%v, %v), want error %v", result, err, wantErr)
-	}
-}
-
-func TestDefaultRequestHandler_OnSendMessage_QueueReadFails(t *testing.T) {
-	ctx := t.Context()
-	wantErr := errors.New("Read() failed")
-	queue := testutil.NewTestEventQueue().SetReadOverride(nil, wantErr)
-	qm := testutil.NewTestQueueManager().SetGetOrCreateOverride(queue, nil)
-	handler := newTestHandler(WithEventQueueManager(qm))
-
-	result, err := handler.OnSendMessage(ctx, &a2a.MessageSendParams{Message: &a2a.Message{}})
-
-	if result != nil || !errors.Is(err, wantErr) {
-		t.Fatalf("handler.OnSendMessage() = (%v, %v), want error %v", result, err, wantErr)
-	}
-}
-
-func TestDefaultRequestHandler_OnSendMessage_RelatedTaskLoading(t *testing.T) {
-	existingTask := &a2a.Task{ID: a2a.NewTaskID(), ContextID: a2a.NewContextID()}
-	ctx := t.Context()
-	ts := testutil.NewTestTaskStore().WithTasks(t, existingTask)
-	executor := newEventReplayAgent([]a2a.Event{a2a.NewMessage(a2a.MessageRoleAgent, a2a.TextPart{Text: "Hello!"})}, nil)
-	handler := NewHandler(executor, WithRequestContextInterceptor(&ReferencedTasksLoader{Store: ts}))
-
-	request := &a2a.MessageSendParams{Message: &a2a.Message{ReferenceTasks: []a2a.TaskID{a2a.NewTaskID(), existingTask.ID}}}
-	_, err := handler.OnSendMessage(ctx, request)
-	if err != nil {
-		t.Fatalf("handler.OnSendMessage() failed: %v", err)
-	}
-
-	capturedReqContext := executor.capturedReqContext
-	if len(capturedReqContext.RelatedTasks) != 1 || capturedReqContext.RelatedTasks[0].ID != existingTask.ID {
-		t.Fatalf("RequestContext.RelatedTasks = %v, want [%v]", capturedReqContext.RelatedTasks, existingTask)
-	}
-}
-
-func TestDefaultRequestHandler_OnSendMessage_AgentExecutionFails(t *testing.T) {
-	ctx := t.Context()
-	wantErr := errors.New("failed to create a queue")
-	executor := newEventReplayAgent([]a2a.Event{}, wantErr)
-	handler := NewHandler(executor)
-
-	result, err := handler.OnSendMessage(ctx, &a2a.MessageSendParams{Message: &a2a.Message{}})
-
-	if result != nil || !errors.Is(err, wantErr) {
-		t.Fatalf("handler.OnSendMessage() = (%v, %v), want error %v", result, err, wantErr)
-=======
 func TestDefaultRequestHandler_OnSendMessage_AuthRequired(t *testing.T) {
 	ctx := t.Context()
-	mockStore := taskstore.NewMem()
+	ts := testutil.NewTestTaskStore()
 	authCredentialsChan := make(chan struct{})
 	executor := &mockAgentExecutor{
 		ExecuteFunc: func(ctx context.Context, reqCtx *RequestContext, q eventqueue.Queue) error {
@@ -740,7 +348,7 @@
 			return q.Write(ctx, result)
 		},
 	}
-	handler := NewHandler(executor, WithTaskStore(mockStore))
+	handler := NewHandler(executor, WithTaskStore(ts))
 
 	msg := a2a.NewMessage(a2a.MessageRoleUser, a2a.TextPart{Text: "perform protected operation"})
 	result, err := handler.OnSendMessage(ctx, &a2a.MessageSendParams{Message: msg})
@@ -774,7 +382,7 @@
 
 func TestDefaultRequestHandler_OnSendMessageStreaming_AuthRequired(t *testing.T) {
 	ctx := t.Context()
-	mockStore := taskstore.NewMem()
+	ts := testutil.NewTestTaskStore()
 	authCredentialsChan := make(chan struct{})
 	executor := &mockAgentExecutor{
 		ExecuteFunc: func(ctx context.Context, reqCtx *RequestContext, q eventqueue.Queue) error {
@@ -787,7 +395,7 @@
 			return q.Write(ctx, result)
 		},
 	}
-	handler := NewHandler(executor, WithTaskStore(mockStore))
+	handler := NewHandler(executor, WithTaskStore(ts))
 
 	var lastEvent a2a.Event
 	msg := a2a.NewMessage(a2a.MessageRoleUser, a2a.TextPart{Text: "perform protected operation"})
@@ -807,7 +415,124 @@
 		}
 	} else {
 		t.Fatalf("OnSendMessageStream() = %v, want a2a.TaskStatusUpdateEvent", lastEvent)
->>>>>>> c732060c
+	}
+}
+
+func TestDefaultRequestHandler_OnSendMessage_QueueCreationFails(t *testing.T) {
+	ctx := t.Context()
+	wantErr := errors.New("failed to create a queue")
+	qm := testutil.NewTestQueueManager().SetGetOrCreateOverride(nil, wantErr)
+	handler := newTestHandler(WithEventQueueManager(qm))
+
+	result, err := handler.OnSendMessage(ctx, &a2a.MessageSendParams{Message: &a2a.Message{}})
+
+	if result != nil || !errors.Is(err, wantErr) {
+		t.Fatalf("handler.OnSendMessage() = (%v, %v), want error %v", result, err, wantErr)
+	}
+}
+
+func TestDefaultRequestHandler_OnSendMessage_QueueReadFails(t *testing.T) {
+	ctx := t.Context()
+	wantErr := errors.New("Read() failed")
+	queue := testutil.NewTestEventQueue().SetReadOverride(nil, wantErr)
+	qm := testutil.NewTestQueueManager().SetGetOrCreateOverride(queue, nil)
+	handler := newTestHandler(WithEventQueueManager(qm))
+
+	result, err := handler.OnSendMessage(ctx, &a2a.MessageSendParams{Message: &a2a.Message{}})
+
+	if result != nil || !errors.Is(err, wantErr) {
+		t.Fatalf("handler.OnSendMessage() = (%v, %v), want error %v", result, err, wantErr)
+	}
+}
+
+func TestDefaultRequestHandler_OnSendMessage_RelatedTaskLoading(t *testing.T) {
+	existingTask := &a2a.Task{ID: a2a.NewTaskID(), ContextID: a2a.NewContextID()}
+	ctx := t.Context()
+	ts := testutil.NewTestTaskStore().WithTasks(t, existingTask)
+	executor := newEventReplayAgent([]a2a.Event{a2a.NewMessage(a2a.MessageRoleAgent, a2a.TextPart{Text: "Hello!"})}, nil)
+	handler := NewHandler(executor, WithRequestContextInterceptor(&ReferencedTasksLoader{Store: ts}))
+
+	request := &a2a.MessageSendParams{Message: &a2a.Message{ReferenceTasks: []a2a.TaskID{a2a.NewTaskID(), existingTask.ID}}}
+	_, err := handler.OnSendMessage(ctx, request)
+	if err != nil {
+		t.Fatalf("handler.OnSendMessage() failed: %v", err)
+	}
+
+	capturedReqContext := executor.capturedReqContext
+	if len(capturedReqContext.RelatedTasks) != 1 || capturedReqContext.RelatedTasks[0].ID != existingTask.ID {
+		t.Fatalf("RequestContext.RelatedTasks = %v, want [%v]", capturedReqContext.RelatedTasks, existingTask)
+	}
+}
+
+func TestDefaultRequestHandler_OnSendMessage_AgentExecutionFails(t *testing.T) {
+	ctx := t.Context()
+	wantErr := errors.New("failed to create a queue")
+	executor := newEventReplayAgent([]a2a.Event{}, wantErr)
+	handler := NewHandler(executor)
+
+	result, err := handler.OnSendMessage(ctx, &a2a.MessageSendParams{Message: &a2a.Message{}})
+
+	if result != nil || !errors.Is(err, wantErr) {
+		t.Fatalf("handler.OnSendMessage() = (%v, %v), want error %v", result, err, wantErr)
+	}
+}
+
+func TestDefaultRequestHandler_OnSendMessage_NoTaskCreated(t *testing.T) {
+	ctx := t.Context()
+	getCalled := 0
+	savedCalled := 0
+	mockStore := testutil.NewTestTaskStore()
+	mockStore.GetFunc = func(ctx context.Context, taskID a2a.TaskID) (*a2a.Task, error) {
+		getCalled += 1
+		return nil, nil
+	}
+	mockStore.SaveFunc = func(ctx context.Context, task *a2a.Task) error {
+		savedCalled += 1
+		return nil
+	}
+
+	executor := newEventReplayAgent([]a2a.Event{newAgentMessage("hello")}, nil)
+	handler := NewHandler(executor, WithTaskStore(mockStore))
+
+	result, gotErr := handler.OnSendMessage(ctx, &a2a.MessageSendParams{Message: &a2a.Message{}})
+	if gotErr != nil {
+		t.Fatalf("OnSendMessage() error = %v, wantErr nil", gotErr)
+	}
+	if _, ok := result.(*a2a.Message); !ok {
+		t.Fatalf("OnSendMessage() = %v, want a2a.Message", result)
+	}
+
+	if getCalled > 0 {
+		t.Fatalf("OnSendMessage() TaskStore.Get called %d times, want 0", getCalled)
+	}
+	if savedCalled > 0 {
+		t.Fatalf("OnSendMessage() TaskStore.Save called %d times, want 0", savedCalled)
+	}
+}
+
+func TestDefaultRequestHandler_OnSendMessage_NewTaskHistory(t *testing.T) {
+	ctx := t.Context()
+	ts := taskstore.NewMem()
+	executor := &mockAgentExecutor{
+		ExecuteFunc: func(ctx context.Context, reqCtx *RequestContext, q eventqueue.Queue) error {
+			event := a2a.NewStatusUpdateEvent(reqCtx.Task, a2a.TaskStateCompleted, nil)
+			event.Final = true
+			return q.Write(ctx, event)
+		},
+	}
+	handler := NewHandler(executor, WithTaskStore(ts))
+
+	msg := a2a.NewMessage(a2a.MessageRoleUser, a2a.TextPart{Text: "Complete the task!"})
+	result, gotErr := handler.OnSendMessage(ctx, &a2a.MessageSendParams{Message: msg})
+	if gotErr != nil {
+		t.Fatalf("OnSendMessage() error = %v, wantErr nil", gotErr)
+	}
+	if task, ok := result.(*a2a.Task); ok {
+		if diff := cmp.Diff([]*a2a.Message{msg}, task.History); diff != "" {
+			t.Fatalf("OnSendMessage() wrong result (+got,-want):\ngot = %v\nwant = %v\ndiff = %s", task.History, []*a2a.Message{msg}, diff)
+		}
+	} else {
+		t.Fatalf("OnSendMessage() = %v, want a2a.Task", result)
 	}
 }
 
@@ -865,27 +590,9 @@
 	for _, tt := range tests {
 		t.Run(tt.name, func(t *testing.T) {
 			ctx := t.Context()
-<<<<<<< HEAD
 			ts := testutil.NewTestTaskStore().WithTasks(t, &a2a.Task{ID: existingTaskID, History: history})
 			handler := newTestHandler(WithTaskStore(ts))
 			result, err := handler.OnGetTask(ctx, tt.query)
-=======
-			taskStore := &mockTaskStore{
-				GetFunc: func(ctx context.Context, taskID a2a.TaskID) (*a2a.Task, error) {
-					if taskID == storeGetFailTaskID {
-						return nil, errors.New("store get failed")
-					}
-					if taskID == notExistsTaskID {
-						return nil, a2a.ErrTaskNotFound
-					}
-					return &a2a.Task{ID: taskID, History: history}, nil
-				},
-			}
-			handler := newTestHandler(WithTaskStore(taskStore))
-
-			result, gotErr := handler.OnGetTask(ctx, tt.query)
-
->>>>>>> c732060c
 			if tt.wantErr == nil {
 				if err != nil {
 					t.Fatalf("OnGetTask() error = %v, wantErr nil", err)
@@ -955,10 +662,6 @@
 			want:   canceledTask,
 		},
 	}
-<<<<<<< HEAD
-=======
-	handler := NewHandler(&mockAgentExecutor{}, WithEventQueueManager(qm))
->>>>>>> c732060c
 
 	for _, tt := range tests {
 		t.Run(tt.name, func(t *testing.T) {
@@ -1038,7 +741,6 @@
 	result, err := collectEvents(handler.OnResubscribeToTask(ctx, &a2a.TaskIDParams{ID: taskID}))
 
 	if result != nil || !errors.Is(err, wantErr) {
-<<<<<<< HEAD
 		t.Errorf("OnResubscribeToTask() = (%v, %v), want error %v", result, err, wantErr)
 	}
 }
@@ -1054,50 +756,10 @@
 		},
 	}
 	handler := NewHandler(executor, WithTaskStore(store))
-=======
-		t.Fatalf("handler.OnSendMessage() = (%v, %v), want error %v", result, err, wantErr)
-	}
-}
-
-func TestDefaultRequestHandler_OnSendMessage_QueueReadFails(t *testing.T) {
-	ctx := t.Context()
-	wantErr := errors.New("Read() failed")
-	queue := &mockEventQueue{
-		ReadFunc: func(context.Context) (a2a.Event, error) {
-			return nil, wantErr
-		},
-	}
-	qm := &mockQueueManager{
-		GetOrCreateFunc: func(ctx context.Context, id a2a.TaskID) (eventqueue.Queue, error) {
-			return queue, nil
-		},
-	}
-	handler := NewHandler(&mockAgentExecutor{}, WithEventQueueManager(qm))
-
-	result, err := handler.OnSendMessage(ctx, &a2a.MessageSendParams{Message: &a2a.Message{}})
-
+
+	result, err := handler.OnCancelTask(ctx, &a2a.TaskIDParams{ID: taskToCancel.ID})
 	if result != nil || !errors.Is(err, wantErr) {
-		t.Fatalf("handler.OnSendMessage() = (%v, %v), want error %v", result, err, wantErr)
-	}
-}
-
-func TestDefaultRequestHandler_OnSendMessage_RelatedTaskLoading(t *testing.T) {
-	existingTask := &a2a.Task{ID: a2a.NewTaskID(), ContextID: a2a.NewContextID()}
-	ctx := t.Context()
-	store := taskstore.NewMem()
-	_ = store.Save(ctx, existingTask)
-	executor := newEventReplayAgent([]a2a.Event{a2a.NewMessage(a2a.MessageRoleAgent, a2a.TextPart{Text: "Hello!"})}, nil)
-	handler := NewHandler(executor, WithRequestContextInterceptor(&ReferencedTasksLoader{Store: store}))
-
-	request := &a2a.MessageSendParams{Message: &a2a.Message{ReferenceTasks: []a2a.TaskID{a2a.NewTaskID(), existingTask.ID}}}
-	_, err := handler.OnSendMessage(ctx, request)
-	if err != nil {
-		t.Fatalf("handler.OnSendMessage() failed: %v", err)
-	}
-
-	capturedReqContext := executor.capturedReqContext
-	if len(capturedReqContext.RelatedTasks) != 1 || capturedReqContext.RelatedTasks[0].ID != existingTask.ID {
-		t.Fatalf("RequestContext.RelatedTasks = %v, want [%v]", capturedReqContext.RelatedTasks, existingTask)
+		t.Errorf("OnCancelTask() error = %v, wantErr %v", err, wantErr)
 	}
 }
 
@@ -1150,74 +812,6 @@
 	}
 }
 
-func TestDefaultRequestHandler_OnSendMessage_AgentExecutionFails(t *testing.T) {
-	ctx := t.Context()
-	wantErr := errors.New("failed to create a queue")
-	executor := newEventReplayAgent([]a2a.Event{}, wantErr)
-	handler := NewHandler(executor)
-
-	result, err := handler.OnSendMessage(ctx, &a2a.MessageSendParams{Message: &a2a.Message{}})
->>>>>>> c732060c
-
-	result, err := handler.OnCancelTask(ctx, &a2a.TaskIDParams{ID: taskToCancel.ID})
-	if result != nil || !errors.Is(err, wantErr) {
-<<<<<<< HEAD
-		t.Errorf("OnCancelTask() error = %v, wantErr %v", err, wantErr)
-	}
-}
-
-func TestDefaultRequestHandler_MultipleRequestContextInterceptors(t *testing.T) {
-	ctx := t.Context()
-	executor := newEventReplayAgent([]a2a.Event{a2a.NewMessage(a2a.MessageRoleAgent, a2a.TextPart{Text: "Hello!"})}, nil)
-	type key1Type struct{}
-	key1, val1 := key1Type{}, 2
-	interceptor1 := interceptReqCtxFn(func(ctx context.Context, reqCtx *RequestContext) (context.Context, error) {
-		return context.WithValue(ctx, key1, val1), nil
-	})
-	type key2Type struct{}
-	key2, val2 := key2Type{}, 43
-	interceptor2 := interceptReqCtxFn(func(ctx context.Context, reqCtx *RequestContext) (context.Context, error) {
-		return context.WithValue(ctx, key2, val2), nil
-	})
-	handler := NewHandler(
-		executor,
-		WithRequestContextInterceptor(interceptor1),
-		WithRequestContextInterceptor(interceptor2),
-	)
-
-	_, err := handler.OnSendMessage(ctx, &a2a.MessageSendParams{Message: &a2a.Message{}})
-	if err != nil {
-		t.Fatalf("handler.OnSendMessage() failed: %v", err)
-	}
-
-	capturedContext := executor.capturedContext
-	if capturedContext.Value(key1) != val1 || capturedContext.Value(key2) != val2 {
-		t.Fatalf("Execute() context = %+v, want to have interceptor attached values", capturedContext)
-	}
-}
-
-func TestDefaultRequestHandler_RequestContextInterceptorRejectsRequest(t *testing.T) {
-	ctx := t.Context()
-	executor := newEventReplayAgent([]a2a.Event{a2a.NewMessage(a2a.MessageRoleAgent, a2a.TextPart{Text: "Hello!"})}, nil)
-	wantErr := errors.New("rejected")
-	interceptor := interceptReqCtxFn(func(ctx context.Context, reqCtx *RequestContext) (context.Context, error) {
-		return ctx, wantErr
-	})
-	handler := NewHandler(executor, WithRequestContextInterceptor(interceptor))
-
-	_, err := handler.OnSendMessage(ctx, &a2a.MessageSendParams{Message: &a2a.Message{}})
-
-	if !errors.Is(err, wantErr) {
-		t.Fatalf("handler.OnSendMessage() error = %v, want %v", err, wantErr)
-	}
-	if executor.executeCalled {
-		t.Fatal("want agent executor to no be called")
-=======
-		t.Fatalf("handler.OnSendMessage() = (%v, %v), want error %v", result, err, wantErr)
->>>>>>> c732060c
-	}
-}
-
 func TestDefaultRequestHandler_Unimplemented(t *testing.T) {
 	handler := NewHandler(&mockAgentExecutor{})
 	ctx := t.Context()
@@ -1289,6 +883,15 @@
 
 func newAgentMessage(text string) *a2a.Message {
 	return &a2a.Message{ID: "message-id", Parts: []a2a.Part{a2a.TextPart{Text: text}}, Role: a2a.MessageRoleAgent}
+}
+
+func newUserMessage(task *a2a.Task, text string) *a2a.Message {
+	return &a2a.Message{
+		ID:     "message-id",
+		Parts:  []a2a.Part{a2a.TextPart{Text: text}},
+		Role:   a2a.MessageRoleUser,
+		TaskID: task.ID,
+	}
 }
 
 func newTaskStatusUpdate(task *a2a.Task, state a2a.TaskState, msg string) *a2a.TaskStatusUpdateEvent {
