--- conflicted
+++ resolved
@@ -418,6 +418,70 @@
 	}
 }
 
+func TestDefaultRequestHandler_OnGetAgentCard(t *testing.T) {
+	card := &a2a.AgentCard{Name: "agent"}
+
+	tests := []struct {
+		name     string
+		option   RequestHandlerOption
+		wantCard *a2a.AgentCard
+		wantErr  error
+	}{
+		{
+			name:     "static",
+			option:   WithExtendedAgentCard(card),
+			wantCard: card,
+		},
+		{
+			name: "dynamic",
+			option: WithExtendedAgentCardProducer(AgentCardProducerFn(func(context.Context) (*a2a.AgentCard, error) {
+				return card, nil
+			})),
+			wantCard: card,
+		},
+		{
+			name: "dynamic error",
+			option: WithExtendedAgentCardProducer(AgentCardProducerFn(func(context.Context) (*a2a.AgentCard, error) {
+				return nil, fmt.Errorf("failed")
+			})),
+			wantErr: fmt.Errorf("failed"),
+		},
+		{
+			name:    "not configured",
+			wantErr: a2a.ErrAuthenticatedExtendedCardNotConfigured,
+		},
+	}
+
+	for _, tt := range tests {
+		t.Run(tt.name, func(t *testing.T) {
+			ctx := t.Context()
+			var options []RequestHandlerOption
+			if tt.option != nil {
+				options = append(options, tt.option)
+			}
+			handler := newTestHandler(options...)
+
+			result, gotErr := handler.OnGetExtendedAgentCard(ctx)
+
+			if tt.wantErr == nil {
+				if gotErr != nil {
+					t.Errorf("OnGetAgentCard() error = %v, wantErr nil", gotErr)
+				}
+				if diff := cmp.Diff(result, tt.wantCard); diff != "" {
+					t.Errorf("OnGetAgentCard() got = %v, want %v", result, tt.wantCard)
+				}
+			} else {
+				if gotErr == nil {
+					t.Fatalf("OnGetAgentCard() error = nil, wantErr %q", tt.wantErr)
+				}
+				if gotErr.Error() != tt.wantErr.Error() {
+					t.Errorf("OnGetAgentCard() error = %v, wantErr %v", gotErr, tt.wantErr)
+				}
+			}
+		})
+	}
+}
+
 func TestDefaultRequestHandler_OnSendMessage_QueueCreationFails(t *testing.T) {
 	ctx := t.Context()
 	wantErr := errors.New("failed to create a queue")
@@ -613,75 +677,7 @@
 	}
 }
 
-<<<<<<< HEAD
-func TestDefaultRequestHandler_OnGetAgentCard(t *testing.T) {
-	card := &a2a.AgentCard{Name: "agent"}
-
-	tests := []struct {
-		name     string
-		option   RequestHandlerOption
-		wantCard *a2a.AgentCard
-		wantErr  error
-	}{
-		{
-			name:     "static",
-			option:   WithExtendedAgentCard(card),
-			wantCard: card,
-		},
-		{
-			name: "dynamic",
-			option: WithExtendedAgentCardProducer(AgentCardProducerFn(func(context.Context) (*a2a.AgentCard, error) {
-				return card, nil
-			})),
-			wantCard: card,
-		},
-		{
-			name: "dynamic error",
-			option: WithExtendedAgentCardProducer(AgentCardProducerFn(func(context.Context) (*a2a.AgentCard, error) {
-				return nil, fmt.Errorf("failed")
-			})),
-			wantErr: fmt.Errorf("failed"),
-		},
-		{
-			name:    "not configured",
-			wantErr: a2a.ErrAuthenticatedExtendedCardNotConfigured,
-		},
-	}
-
-	for _, tt := range tests {
-		t.Run(tt.name, func(t *testing.T) {
-			ctx := t.Context()
-			var options []RequestHandlerOption
-			if tt.option != nil {
-				options = append(options, tt.option)
-			}
-			handler := newTestHandler(options...)
-
-			result, gotErr := handler.OnGetAgentCard(ctx)
-
-			if tt.wantErr == nil {
-				if gotErr != nil {
-					t.Errorf("OnGetAgentCard() error = %v, wantErr nil", gotErr)
-				}
-				if diff := cmp.Diff(result, tt.wantCard); diff != "" {
-					t.Errorf("OnGetAgentCard() got = %v, want %v", result, tt.wantCard)
-				}
-			} else {
-				if gotErr == nil {
-					t.Fatalf("OnGetAgentCard() error = nil, wantErr %q", tt.wantErr)
-				}
-				if gotErr.Error() != tt.wantErr.Error() {
-					t.Errorf("OnGetAgentCard() error = %v, wantErr %v", gotErr, tt.wantErr)
-				}
-			}
-		})
-	}
-}
-
-func TestDefaultRequestHandler_OnSendMessage_QueueCreationFails(t *testing.T) {
-=======
 func TestDefaultRequestHandler_OnGetTask_StoreGetFails(t *testing.T) {
->>>>>>> f4123ebd
 	ctx := t.Context()
 	wantErr := errors.New("failed to get task: store get failed")
 	ts := testutil.NewTestTaskStore().SetGetOverride(nil, wantErr)
