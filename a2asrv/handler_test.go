// Copyright 2025 The A2A Authors
//
// Licensed under the Apache License, Version 2.0 (the "License");
// you may not use this file except in compliance with the License.
// You may obtain a copy of the License at
//
//     http://www.apache.org/licenses/LICENSE-2.0
//
// Unless required by applicable law or agreed to in writing, software
// distributed under the License is distributed on an "AS IS" BASIS,
// WITHOUT WARRANTIES OR CONDITIONS OF ANY KIND, either express or implied.
// See the License for the specific language governing permissions and
// limitations under the License.

package a2asrv

import (
	"context"
	"errors"
	"fmt"
<<<<<<< HEAD
	"sort"
=======
	"strings"
>>>>>>> c732060c
	"testing"
	"time"

	"github.com/a2aproject/a2a-go/a2a"
	"github.com/a2aproject/a2a-go/a2asrv/eventqueue"
	"github.com/a2aproject/a2a-go/internal/taskstore"
	"github.com/google/go-cmp/cmp"
)

var (
	taskID             = a2a.TaskID("test-task")
	storeGetFailTaskID = a2a.TaskID("store-get-fails")
	notExistsTaskID    = a2a.TaskID("not-exists")
)

var fixedTime = time.Now()

type interceptReqCtxFn func(context.Context, *RequestContext) (context.Context, error)

func (fn interceptReqCtxFn) Intercept(ctx context.Context, reqCtx *RequestContext) (context.Context, error) {
	return fn(ctx, reqCtx)
}

// mockAgentExecutor is a mock of AgentExecutor.
type mockAgentExecutor struct {
	executeCalled      bool
	capturedContext    context.Context
	capturedReqContext *RequestContext

	ExecuteFunc func(ctx context.Context, reqCtx *RequestContext, queue eventqueue.Queue) error
	CancelFunc  func(ctx context.Context, reqCtx *RequestContext, queue eventqueue.Queue) error
}

func (m *mockAgentExecutor) Execute(ctx context.Context, reqCtx *RequestContext, queue eventqueue.Queue) error {
	m.executeCalled = true
	m.capturedContext = ctx
	m.capturedReqContext = reqCtx
	if m.ExecuteFunc != nil {
		return m.ExecuteFunc(ctx, reqCtx, queue)
	}
	return nil
}

func (m *mockAgentExecutor) Cancel(ctx context.Context, reqCtx *RequestContext, queue eventqueue.Queue) error {
	if m.CancelFunc != nil {
		return m.CancelFunc(ctx, reqCtx, queue)
	}
	return errors.New("Cancel() not implemented")
}

// mockQueueManager is a mock of eventqueue.Manager
type mockQueueManager struct {
	GetOrCreateFunc func(ctx context.Context, taskID a2a.TaskID) (eventqueue.Queue, error)
	GetFunc         func(ctx context.Context, taskID a2a.TaskID) (eventqueue.Queue, bool)
	DestroyFunc     func(ctx context.Context, taskID a2a.TaskID) error
}

func (m *mockQueueManager) GetOrCreate(ctx context.Context, taskID a2a.TaskID) (eventqueue.Queue, error) {
	if m.GetOrCreateFunc != nil {
		return m.GetOrCreateFunc(ctx, taskID)
	}
	return nil, errors.New("GetOrCreate() not implemented")
}

func (m *mockQueueManager) Get(ctx context.Context, taskID a2a.TaskID) (eventqueue.Queue, bool) {
	if m.GetFunc != nil {
		return m.GetFunc(ctx, taskID)
	}
	return nil, false
}

func (m *mockQueueManager) Destroy(ctx context.Context, taskID a2a.TaskID) error {
	if m.DestroyFunc != nil {
		return m.DestroyFunc(ctx, taskID)
	}
	return errors.New("Destroy() not implemented")
}

// mockEventQueue is a mock of eventqueue.Queue
type mockEventQueue struct {
	ReadFunc  func(ctx context.Context) (a2a.Event, error)
	WriteFunc func(ctx context.Context, event a2a.Event) error
	CloseFunc func() error
}

func (m *mockEventQueue) Read(ctx context.Context) (a2a.Event, error) {
	if m.ReadFunc != nil {
		return m.ReadFunc(ctx)
	}
	return nil, errors.New("Read() not implemented")
}

func (m *mockEventQueue) Write(ctx context.Context, event a2a.Event) error {
	if m.WriteFunc != nil {
		return m.WriteFunc(ctx, event)
	}
	return nil
}

func (m *mockEventQueue) Close() error {
	if m.CloseFunc != nil {
		return m.CloseFunc()
	}
	return nil
}

func newEventReplayAgent(toSend []a2a.Event, err error) *mockAgentExecutor {
	return &mockAgentExecutor{
		ExecuteFunc: func(ctx context.Context, reqCtx *RequestContext, q eventqueue.Queue) error {
			for _, event := range toSend {
				if err := q.Write(ctx, event); err != nil {
					return err
				}
			}
			return err
		},
	}
}

// mockTaskStore is a mock of TaskStore
type mockTaskStore struct {
	SaveFunc func(ctx context.Context, task *a2a.Task) error
	GetFunc  func(ctx context.Context, taskID a2a.TaskID) (*a2a.Task, error)
}

func (m *mockTaskStore) Save(ctx context.Context, task *a2a.Task) error {
	if m.SaveFunc != nil {
		return m.SaveFunc(ctx, task)
	}
	return errors.New("Save() not implemented")
}

func (m *mockTaskStore) Get(ctx context.Context, taskID a2a.TaskID) (*a2a.Task, error) {
	if m.GetFunc != nil {
		return m.GetFunc(ctx, taskID)
	}
	return nil, errors.New("Get() not implemented")
}

func newTestHandler(opts ...RequestHandlerOption) RequestHandler {
	mockExec := &mockAgentExecutor{
		ExecuteFunc: func(ctx context.Context, reqCtx *RequestContext, q eventqueue.Queue) error {
			return nil
		},
	}
	return NewHandler(mockExec, opts...)
}

func newMemTaskStore(t *testing.T, seed []*a2a.Task) TaskStore {
	t.Helper()
	store := taskstore.NewMem()
	for _, task := range seed {
		if err := store.Save(t.Context(), task); err != nil {
			t.Errorf("store.Save() error = %v", err)
		}
	}
	return store
}

func newUserMessage(task *a2a.Task, text string) *a2a.Message {
	return &a2a.Message{
		ID:     "message-id",
		Parts:  []a2a.Part{a2a.TextPart{Text: text}},
		Role:   a2a.MessageRoleUser,
		TaskID: task.ID,
	}
}

func newAgentMessage(text string) *a2a.Message {
	return &a2a.Message{ID: "message-id", Parts: []a2a.Part{a2a.TextPart{Text: text}}, Role: a2a.MessageRoleAgent}
}

func newTaskStatusUpdate(task *a2a.Task, state a2a.TaskState, msg string) *a2a.TaskStatusUpdateEvent {
	ue := a2a.NewStatusUpdateEvent(task, state, newAgentMessage(msg))
	ue.Status.Timestamp = &fixedTime
	return ue
}

func newFinalTaskStatusUpdate(task *a2a.Task, state a2a.TaskState, msg string) *a2a.TaskStatusUpdateEvent {
	res := newTaskStatusUpdate(task, state, msg)
	res.Final = true
	return res
}

func newTaskWithStatus(task *a2a.Task, state a2a.TaskState, msg string) *a2a.Task {
	status := a2a.TaskStatus{State: state, Message: newAgentMessage(msg)}
	return &a2a.Task{ID: task.ID, ContextID: task.ContextID, Status: status}
}

func newTaskWithMeta(task *a2a.Task, meta map[string]any) *a2a.Task {
	return &a2a.Task{ID: task.ID, ContextID: task.ContextID, Metadata: meta}
}

func newArtifactEvent(task *a2a.Task, aid a2a.ArtifactID, parts ...a2a.Part) *a2a.TaskArtifactUpdateEvent {
	ev := a2a.NewArtifactEvent(task, parts...)
	ev.Artifact.ID = aid
	return ev
}

func TestDefaultRequestHandler_OnSendMessage_NoTaskCreated(t *testing.T) {
	ctx := t.Context()
	getCalled := 0
	savedCalled := 0
	mockStore := &mockTaskStore{
		GetFunc: func(ctx context.Context, taskID a2a.TaskID) (*a2a.Task, error) {
			getCalled += 1
			return nil, nil
		},
		SaveFunc: func(ctx context.Context, task *a2a.Task) error {
			savedCalled += 1
			return nil
		},
	}
	executor := newEventReplayAgent([]a2a.Event{newAgentMessage("hello")}, nil)
	handler := NewHandler(executor, WithTaskStore(mockStore))

	result, gotErr := handler.OnSendMessage(ctx, &a2a.MessageSendParams{Message: &a2a.Message{}})
	if gotErr != nil {
		t.Fatalf("OnSendMessage() error = %v, wantErr nil", gotErr)
	}
	if _, ok := result.(*a2a.Message); !ok {
		t.Fatalf("OnSendMessage() = %v, want a2a.Message", result)
	}

	if getCalled > 0 {
		t.Fatalf("OnSendMessage() TaskStore.Get called %d times, want 0", getCalled)
	}
	if savedCalled > 0 {
		t.Fatalf("OnSendMessage() TaskStore.Save called %d times, want 0", savedCalled)
	}
}

func TestDefaultRequestHandler_OnSendMessage_NewTaskHistory(t *testing.T) {
	ctx := t.Context()
	mockStore := taskstore.NewMem()
	executor := &mockAgentExecutor{
		ExecuteFunc: func(ctx context.Context, reqCtx *RequestContext, q eventqueue.Queue) error {
			event := a2a.NewStatusUpdateEvent(reqCtx.Task, a2a.TaskStateCompleted, nil)
			event.Final = true
			return q.Write(ctx, event)
		},
	}
	handler := NewHandler(executor, WithTaskStore(mockStore))

	msg := a2a.NewMessage(a2a.MessageRoleUser, a2a.TextPart{Text: "Complete the task!"})
	result, gotErr := handler.OnSendMessage(ctx, &a2a.MessageSendParams{Message: msg})
	if gotErr != nil {
		t.Fatalf("OnSendMessage() error = %v, wantErr nil", gotErr)
	}
	if task, ok := result.(*a2a.Task); ok {
		if diff := cmp.Diff([]*a2a.Message{msg}, task.History); diff != "" {
			t.Fatalf("OnSendMessage() wrong result (+got,-want):\ngot = %v\nwant = %v\ndiff = %s", task.History, []*a2a.Message{msg}, diff)
		}
	} else {
		t.Fatalf("OnSendMessage() = %v, want a2a.Task", result)
	}
}

func TestDefaultRequestHandler_OnSendMessage(t *testing.T) {
	artifactID := a2a.NewArtifactID()
	taskSeed := &a2a.Task{ID: a2a.NewTaskID(), ContextID: a2a.NewContextID()}
	inputRequiredTaskSeed := &a2a.Task{ID: a2a.NewTaskID(), ContextID: a2a.NewContextID(), Status: a2a.TaskStatus{State: a2a.TaskStateInputRequired}}
	completedTaskSeed := &a2a.Task{ID: a2a.NewTaskID(), ContextID: a2a.NewContextID(), Status: a2a.TaskStatus{State: a2a.TaskStateCompleted}}
	taskStoreSeed := []*a2a.Task{taskSeed, inputRequiredTaskSeed, completedTaskSeed}

	type testCase struct {
		name        string
		input       *a2a.MessageSendParams
		agentEvents []a2a.Event
		wantResult  a2a.SendMessageResult
		wantErr     error
	}

	createTestCases := func() []testCase {
		return []testCase{
			{
				name:        "message returned as a result",
				agentEvents: []a2a.Event{newAgentMessage("hello")},
				wantResult:  newAgentMessage("hello"),
			},
			{
				name:        "cancelled",
				agentEvents: []a2a.Event{newTaskWithStatus(taskSeed, a2a.TaskStateCanceled, "cancelled")},
				wantResult:  newTaskWithStatus(taskSeed, a2a.TaskStateCanceled, "cancelled"),
			},
			{
				name:        "failed",
				agentEvents: []a2a.Event{newTaskWithStatus(taskSeed, a2a.TaskStateFailed, "failed")},
				wantResult:  newTaskWithStatus(taskSeed, a2a.TaskStateFailed, "failed"),
			},
			{
				name:        "rejected",
				agentEvents: []a2a.Event{newTaskWithStatus(taskSeed, a2a.TaskStateRejected, "rejected")},
				wantResult:  newTaskWithStatus(taskSeed, a2a.TaskStateRejected, "rejected"),
			},
			{
				name:        "input required",
				agentEvents: []a2a.Event{newTaskWithStatus(taskSeed, a2a.TaskStateInputRequired, "need more input")},
				wantResult:  newTaskWithStatus(taskSeed, a2a.TaskStateInputRequired, "need more input"),
			},
			{
				name:        "fails if unknown task state",
				agentEvents: []a2a.Event{newTaskWithStatus(taskSeed, a2a.TaskStateUnknown, "...")},
				wantErr:     fmt.Errorf("unknown task state: unknown"),
			},
			{
				name: "final task overwrites intermediate task events",
				agentEvents: []a2a.Event{
					newTaskWithMeta(taskSeed, map[string]any{"foo": "bar"}),
					newTaskWithStatus(taskSeed, a2a.TaskStateCompleted, "meta lost"),
				},
				wantResult: newTaskWithStatus(taskSeed, a2a.TaskStateCompleted, "meta lost"),
			},
			{
				name: "final task overwrites intermediate status updates",
				agentEvents: []a2a.Event{
					newTaskStatusUpdate(taskSeed, a2a.TaskStateSubmitted, "Ack"),
					newTaskStatusUpdate(taskSeed, a2a.TaskStateWorking, "Working..."),
					newTaskWithStatus(taskSeed, a2a.TaskStateCompleted, "no status change history"),
				},
				wantResult: newTaskWithStatus(taskSeed, a2a.TaskStateCompleted, "no status change history"),
			},
			{
				name:  "event final flag takes precedence over task state",
				input: &a2a.MessageSendParams{Message: newUserMessage(taskSeed, "Work")},
				agentEvents: []a2a.Event{
					newTaskStatusUpdate(taskSeed, a2a.TaskStateCompleted, "Working..."),
					newFinalTaskStatusUpdate(taskSeed, a2a.TaskStateWorking, "Done!"),
				},
				wantResult: &a2a.Task{
					ID:        taskSeed.ID,
					ContextID: taskSeed.ContextID,
					Status: a2a.TaskStatus{
						State:     a2a.TaskStateWorking,
						Message:   newAgentMessage("Done!"),
						Timestamp: &fixedTime,
					},
					History: []*a2a.Message{newUserMessage(taskSeed, "Work"), newAgentMessage("Working...")},
				},
			},
			{
				name:  "task status update accumulation",
				input: &a2a.MessageSendParams{Message: newUserMessage(taskSeed, "Syn")},
				agentEvents: []a2a.Event{
					newTaskStatusUpdate(taskSeed, a2a.TaskStateSubmitted, "Ack"),
					newTaskStatusUpdate(taskSeed, a2a.TaskStateWorking, "Working..."),
					newFinalTaskStatusUpdate(taskSeed, a2a.TaskStateCompleted, "Done!"),
				},
				wantResult: &a2a.Task{
					ID:        taskSeed.ID,
					ContextID: taskSeed.ContextID,
					Status: a2a.TaskStatus{
						State:     a2a.TaskStateCompleted,
						Message:   newAgentMessage("Done!"),
						Timestamp: &fixedTime,
					},
					History: []*a2a.Message{
						newUserMessage(taskSeed, "Syn"),
						newAgentMessage("Ack"),
						newAgentMessage("Working..."),
					},
				},
			},
			{
				name:  "input-required task status update",
				input: &a2a.MessageSendParams{Message: newUserMessage(taskSeed, "Syn")},
				agentEvents: []a2a.Event{
					newTaskStatusUpdate(taskSeed, a2a.TaskStateSubmitted, "Ack"),
					newTaskStatusUpdate(taskSeed, a2a.TaskStateWorking, "Working..."),
					newFinalTaskStatusUpdate(taskSeed, a2a.TaskStateInputRequired, "Need more input!"),
				},
				wantResult: &a2a.Task{
					ID:        taskSeed.ID,
					ContextID: taskSeed.ContextID,
					Status: a2a.TaskStatus{
						State:     a2a.TaskStateInputRequired,
						Message:   newAgentMessage("Need more input!"),
						Timestamp: &fixedTime,
					},
					History: []*a2a.Message{
						newUserMessage(taskSeed, "Syn"),
						newAgentMessage("Ack"),
						newAgentMessage("Working..."),
					},
				},
			},
			{
				name:  "task artifact streaming",
				input: &a2a.MessageSendParams{Message: newUserMessage(taskSeed, "Syn")},
				agentEvents: []a2a.Event{
					newTaskStatusUpdate(taskSeed, a2a.TaskStateSubmitted, "Ack"),
					newArtifactEvent(taskSeed, artifactID, a2a.TextPart{Text: "Hello"}),
					a2a.NewArtifactUpdateEvent(taskSeed, artifactID, a2a.TextPart{Text: ", world!"}),
					newFinalTaskStatusUpdate(taskSeed, a2a.TaskStateCompleted, "Done!"),
				},
				wantResult: &a2a.Task{
					ID:        taskSeed.ID,
					ContextID: taskSeed.ContextID,
					Status:    a2a.TaskStatus{State: a2a.TaskStateCompleted, Message: newAgentMessage("Done!"), Timestamp: &fixedTime},
					History:   []*a2a.Message{newUserMessage(taskSeed, "Syn"), newAgentMessage("Ack")},
					Artifacts: []*a2a.Artifact{
						{ID: artifactID, Parts: a2a.ContentParts{a2a.TextPart{Text: "Hello"}, a2a.TextPart{Text: ", world!"}}},
					},
				},
			},
			{
				name:  "task with multiple artifacts",
				input: &a2a.MessageSendParams{Message: newUserMessage(taskSeed, "Syn")},
				agentEvents: []a2a.Event{
					newTaskStatusUpdate(taskSeed, a2a.TaskStateSubmitted, "Ack"),
					newArtifactEvent(taskSeed, artifactID, a2a.TextPart{Text: "Hello"}),
					newArtifactEvent(taskSeed, artifactID+"2", a2a.TextPart{Text: "World"}),
					newFinalTaskStatusUpdate(taskSeed, a2a.TaskStateCompleted, "Done!"),
				},
				wantResult: &a2a.Task{
					ID:        taskSeed.ID,
					ContextID: taskSeed.ContextID,
					Status:    a2a.TaskStatus{State: a2a.TaskStateCompleted, Message: newAgentMessage("Done!"), Timestamp: &fixedTime},
					History:   []*a2a.Message{newUserMessage(taskSeed, "Syn"), newAgentMessage("Ack")},
					Artifacts: []*a2a.Artifact{
						{ID: artifactID, Parts: a2a.ContentParts{a2a.TextPart{Text: "Hello"}}},
						{ID: artifactID + "2", Parts: a2a.ContentParts{a2a.TextPart{Text: "World"}}},
					},
				},
			},
			{
				name: "task continuation",
				input: &a2a.MessageSendParams{
					Message: newUserMessage(inputRequiredTaskSeed, "continue"),
				},
				agentEvents: []a2a.Event{
					newTaskStatusUpdate(inputRequiredTaskSeed, a2a.TaskStateWorking, "Working..."),
					newFinalTaskStatusUpdate(inputRequiredTaskSeed, a2a.TaskStateCompleted, "Done!"),
				},
				wantResult: &a2a.Task{
					ID:        inputRequiredTaskSeed.ID,
					ContextID: inputRequiredTaskSeed.ContextID,
					Status: a2a.TaskStatus{
						State:     a2a.TaskStateCompleted,
						Message:   newAgentMessage("Done!"),
						Timestamp: &fixedTime,
					},
					History: []*a2a.Message{
						newUserMessage(inputRequiredTaskSeed, "continue"),
						newAgentMessage("Working..."),
					},
				},
			},
			{
				name:    "fails on non-existent task reference",
				input:   &a2a.MessageSendParams{Message: &a2a.Message{TaskID: "non-existent", ID: "test-message"}},
				wantErr: a2a.ErrTaskNotFound,
			},
			{
				name: "fails if contextID not equal to task contextID",
				input: &a2a.MessageSendParams{
					Message: &a2a.Message{TaskID: taskSeed.ID, ContextID: taskSeed.ContextID + "1", ID: "test-message"},
				},
				wantErr: a2a.ErrInvalidRequest,
			},
			{
				name: "fails if message references non-existent task",
				input: &a2a.MessageSendParams{
					Message: &a2a.Message{TaskID: taskSeed.ID + "1", ContextID: taskSeed.ContextID, ID: "test-message"},
				},
				wantErr: a2a.ErrTaskNotFound,
			},
			{
				name: "fails if message references completed task",
				input: &a2a.MessageSendParams{
					Message: &a2a.Message{TaskID: completedTaskSeed.ID, ContextID: completedTaskSeed.ContextID, ID: "test-message"},
				},
				wantErr: fmt.Errorf("task in a terminal state %q: %w", a2a.TaskStateCompleted, a2a.ErrInvalidRequest),
			},
		}
	}

	for _, tt := range createTestCases() {
		input := &a2a.MessageSendParams{Message: &a2a.Message{TaskID: taskSeed.ID}}
		if tt.input != nil {
			input = tt.input
		}

		t.Run(tt.name, func(t *testing.T) {
			t.Parallel()
			ctx := t.Context()
			store := newMemTaskStore(t, taskStoreSeed)
			executor := newEventReplayAgent(tt.agentEvents, nil)
			handler := NewHandler(executor, WithTaskStore(store))

			result, gotErr := handler.OnSendMessage(ctx, input)
			if tt.wantErr == nil {
				if gotErr != nil {
					t.Fatalf("OnSendMessage() error = %v, wantErr nil", gotErr)
				}
				if diff := cmp.Diff(tt.wantResult, result); diff != "" {
					t.Errorf("OnSendMessage() (+got,-want):\ngot = %v\nwant %v\ndiff = %s", result, tt.wantResult, diff)
				}
			} else {
				if gotErr == nil {
					t.Fatalf("OnSendMessage() error = nil, wantErr %q", tt.wantErr)
				}
				if gotErr.Error() != tt.wantErr.Error() && !errors.Is(gotErr, tt.wantErr) {
					t.Errorf("OnSendMessage() error = %v, wantErr %v", gotErr, tt.wantErr)
				}
			}
		})
	}

	for _, tt := range createTestCases() {
		input := &a2a.MessageSendParams{Message: &a2a.Message{TaskID: taskSeed.ID}}
		if tt.input != nil {
			input = tt.input
		}

		t.Run(tt.name+" (streaming)", func(t *testing.T) {
			t.Parallel()
			ctx := t.Context()
			store := newMemTaskStore(t, taskStoreSeed)
			executor := newEventReplayAgent(tt.agentEvents, nil)
			handler := NewHandler(executor, WithTaskStore(store))

			eventI := 0
			var streamErr error
			for got, gotErr := range handler.OnSendMessageStream(ctx, input) {
				if streamErr != nil {
					t.Errorf("handler.OnSendMessageStream() got (%v, %v) after error, want stream end", got, gotErr)
				}

				if gotErr != nil && tt.wantErr == nil {
					t.Fatalf("OnSendMessageStream() error = %v, wantErr nil", gotErr)
				}
				if gotErr != nil {
					streamErr = gotErr
					continue
				}

				var want a2a.Event
				if eventI < len(tt.agentEvents) {
					want = tt.agentEvents[eventI]
					eventI++
				}
				if diff := cmp.Diff(want, got); diff != "" {
					t.Errorf("OnSendMessageStream() (+got,-want):\ngot = %v\nwant %v\ndiff = %s", got, want, diff)
				}
			}
			if tt.wantErr == nil && eventI != len(tt.agentEvents) {
				t.Errorf("OnSendMessageStream() received %d events, want %d", eventI, len(tt.agentEvents))
			}
			if tt.wantErr != nil && streamErr == nil {
				t.Errorf("OnSendMessageStream() error = nil, want %v", tt.wantErr)
			}
			if tt.wantErr != nil && (streamErr.Error() != tt.wantErr.Error() && !errors.Is(streamErr, tt.wantErr)) {
				t.Errorf("OnSendMessageStream() error = %v, wantErr %v", streamErr, tt.wantErr)
			}
		})
	}
}

func TestDefaultRequestHandler_OnSendMessage_AuthRequired(t *testing.T) {
	ctx := t.Context()
	mockStore := taskstore.NewMem()
	authCredentialsChan := make(chan struct{})
	executor := &mockAgentExecutor{
		ExecuteFunc: func(ctx context.Context, reqCtx *RequestContext, q eventqueue.Queue) error {
			if err := q.Write(ctx, a2a.NewStatusUpdateEvent(reqCtx.Task, a2a.TaskStateAuthRequired, nil)); err != nil {
				return err
			}
			<-authCredentialsChan
			result := a2a.NewStatusUpdateEvent(reqCtx.Task, a2a.TaskStateCompleted, nil)
			result.Final = true
			return q.Write(ctx, result)
		},
	}
	handler := NewHandler(executor, WithTaskStore(mockStore))

	msg := a2a.NewMessage(a2a.MessageRoleUser, a2a.TextPart{Text: "perform protected operation"})
	result, err := handler.OnSendMessage(ctx, &a2a.MessageSendParams{Message: msg})
	if err != nil {
		t.Fatalf("OnSendMessage() error = %v, wantErr nil", err)
	}
	var taskID a2a.TaskID
	if task, ok := result.(*a2a.Task); ok {
		if task.Status.State != a2a.TaskStateAuthRequired {
			t.Fatalf("OnSendMessage() = %v, want a2a.Task in %q state", result, a2a.TaskStateAuthRequired)
		}
		msg.TaskID = task.ID
		taskID = task.ID
	} else {
		t.Fatalf("OnSendMessage() = %v, want a2a.Task", result)
	}

	_, err = handler.OnSendMessage(ctx, &a2a.MessageSendParams{Message: msg})
	if !strings.Contains(err.Error(), "execution is already in progress") {
		t.Fatalf("OnSendMessage() error = %v, want err to contain 'execution is already in progress'", err)
	}

	authCredentialsChan <- struct{}{}
	time.Sleep(time.Millisecond * 10)

	task, err := handler.OnGetTask(ctx, &a2a.TaskQueryParams{ID: taskID})
	if task.Status.State != a2a.TaskStateCompleted {
		t.Fatalf("handler.OnGetTask() = (%v, %v), want a task in state %q", task, err, a2a.TaskStateCompleted)
	}
}

func TestDefaultRequestHandler_OnSendMessageStreaming_AuthRequired(t *testing.T) {
	ctx := t.Context()
	mockStore := taskstore.NewMem()
	authCredentialsChan := make(chan struct{})
	executor := &mockAgentExecutor{
		ExecuteFunc: func(ctx context.Context, reqCtx *RequestContext, q eventqueue.Queue) error {
			if err := q.Write(ctx, a2a.NewStatusUpdateEvent(reqCtx.Task, a2a.TaskStateAuthRequired, nil)); err != nil {
				return err
			}
			<-authCredentialsChan
			result := a2a.NewStatusUpdateEvent(reqCtx.Task, a2a.TaskStateCompleted, nil)
			result.Final = true
			return q.Write(ctx, result)
		},
	}
	handler := NewHandler(executor, WithTaskStore(mockStore))

	var lastEvent a2a.Event
	msg := a2a.NewMessage(a2a.MessageRoleUser, a2a.TextPart{Text: "perform protected operation"})
	for event, err := range handler.OnSendMessageStream(ctx, &a2a.MessageSendParams{Message: msg}) {
		if upd, ok := event.(*a2a.TaskStatusUpdateEvent); ok && upd.Status.State == a2a.TaskStateAuthRequired {
			go func() { authCredentialsChan <- struct{}{} }()
		}
		if err != nil {
			t.Fatalf("OnSendMessageStream() error = %v, wantErr nil", err)
		}
		lastEvent = event
	}

	if task, ok := lastEvent.(*a2a.TaskStatusUpdateEvent); ok {
		if task.Status.State != a2a.TaskStateCompleted {
			t.Fatalf("OnSendMessageStream() = %v, want status update with state %q", lastEvent, a2a.TaskStateAuthRequired)
		}
	} else {
		t.Fatalf("OnSendMessageStream() = %v, want a2a.TaskStatusUpdateEvent", lastEvent)
	}
}

func TestDefaultRequestHandler_OnGetTask(t *testing.T) {
	ptr := func(i int) *int {
		return &i
	}

	history := []*a2a.Message{{ID: "test-message-1"}, {ID: "test-message-2"}, {ID: "test-message-3"}}

	tests := []struct {
		name      string
		query     *a2a.TaskQueryParams
		wantEvent a2a.Event
		wantErr   error
	}{
		{
			name:      "success with TaskID",
			query:     &a2a.TaskQueryParams{ID: taskID},
			wantEvent: &a2a.Task{ID: taskID, History: history},
		},
		{
			name:    "missing TaskID",
			query:   &a2a.TaskQueryParams{ID: ""},
			wantErr: fmt.Errorf("missing TaskID: %w", a2a.ErrInvalidRequest),
		},
		{
			name:    "store Get() fails",
			query:   &a2a.TaskQueryParams{ID: storeGetFailTaskID},
			wantErr: errors.New("failed to get task: store get failed"),
		},
		{
			name:    "task not found",
			query:   &a2a.TaskQueryParams{ID: notExistsTaskID},
			wantErr: fmt.Errorf("failed to get task: %w", a2a.ErrTaskNotFound),
		},
		{
			name:      "get task with limited HistoryLength",
			query:     &a2a.TaskQueryParams{ID: taskID, HistoryLength: ptr(len(history) - 1)},
			wantEvent: &a2a.Task{ID: taskID, History: history[1:]},
		},
		{
			name:      "get task with larger than available HistoryLength",
			query:     &a2a.TaskQueryParams{ID: taskID, HistoryLength: ptr(len(history) + 1)},
			wantEvent: &a2a.Task{ID: taskID, History: history},
		},
		{
			name:      "get task with zero HistoryLength",
			query:     &a2a.TaskQueryParams{ID: taskID, HistoryLength: ptr(0)},
			wantEvent: &a2a.Task{ID: taskID, History: make([]*a2a.Message, 0)},
		},
		{
			name:      "get task with negative HistoryLength",
			query:     &a2a.TaskQueryParams{ID: taskID, HistoryLength: ptr(-1)},
			wantEvent: &a2a.Task{ID: taskID, History: make([]*a2a.Message, 0)},
		},
	}

	for _, tt := range tests {
		t.Run(tt.name, func(t *testing.T) {
			ctx := t.Context()
			taskStore := &mockTaskStore{
				GetFunc: func(ctx context.Context, taskID a2a.TaskID) (*a2a.Task, error) {
					if taskID == storeGetFailTaskID {
						return nil, errors.New("store get failed")
					}
					if taskID == notExistsTaskID {
						return nil, a2a.ErrTaskNotFound
					}
					return &a2a.Task{ID: taskID, History: history}, nil
				},
			}
			handler := newTestHandler(WithTaskStore(taskStore))

			result, gotErr := handler.OnGetTask(ctx, tt.query)

			if tt.wantErr == nil {
				if gotErr != nil {
					t.Fatalf("OnGetTask() error = %v, wantErr nil", gotErr)
				}

				if diff := cmp.Diff(result, tt.wantEvent); diff != "" {
					t.Errorf("OnGetTask() got = %v, want %v", result, tt.wantEvent)
				}
			} else {
				if gotErr == nil {
					t.Fatalf("OnGetTask() error = nil, wantErr %q", tt.wantErr)
				}
				if gotErr.Error() != tt.wantErr.Error() {
					t.Errorf("OnGetTask() error = %v, wantErr %v", gotErr, tt.wantErr)
				}
			}
		})
	}
}

func TestDefaultRequestHandler_OnSendMessage_QueueCreationFails(t *testing.T) {
	ctx := t.Context()
	wantErr := errors.New("failed to create a queue")
	qm := &mockQueueManager{
		GetOrCreateFunc: func(ctx context.Context, id a2a.TaskID) (eventqueue.Queue, error) {
			return nil, wantErr
		},
	}
	handler := NewHandler(&mockAgentExecutor{}, WithEventQueueManager(qm))

	result, err := handler.OnSendMessage(ctx, &a2a.MessageSendParams{Message: &a2a.Message{}})

	if result != nil || !errors.Is(err, wantErr) {
		t.Fatalf("handler.OnSendMessage() = (%v, %v), want error %v", result, err, wantErr)
	}
}

func TestDefaultRequestHandler_OnSendMessage_QueueReadFails(t *testing.T) {
	ctx := t.Context()
	wantErr := errors.New("Read() failed")
	queue := &mockEventQueue{
		ReadFunc: func(context.Context) (a2a.Event, error) {
			return nil, wantErr
		},
	}
	qm := &mockQueueManager{
		GetOrCreateFunc: func(ctx context.Context, id a2a.TaskID) (eventqueue.Queue, error) {
			return queue, nil
		},
	}
	handler := NewHandler(&mockAgentExecutor{}, WithEventQueueManager(qm))

	result, err := handler.OnSendMessage(ctx, &a2a.MessageSendParams{Message: &a2a.Message{}})

	if result != nil || !errors.Is(err, wantErr) {
		t.Fatalf("handler.OnSendMessage() = (%v, %v), want error %v", result, err, wantErr)
	}
}

func TestDefaultRequestHandler_OnSendMessage_RelatedTaskLoading(t *testing.T) {
	existingTask := &a2a.Task{ID: a2a.NewTaskID(), ContextID: a2a.NewContextID()}
	ctx := t.Context()
	store := taskstore.NewMem()
	_ = store.Save(ctx, existingTask)
	executor := newEventReplayAgent([]a2a.Event{a2a.NewMessage(a2a.MessageRoleAgent, a2a.TextPart{Text: "Hello!"})}, nil)
	handler := NewHandler(executor, WithRequestContextInterceptor(&ReferencedTasksLoader{Store: store}))

	request := &a2a.MessageSendParams{Message: &a2a.Message{ReferenceTasks: []a2a.TaskID{a2a.NewTaskID(), existingTask.ID}}}
	_, err := handler.OnSendMessage(ctx, request)
	if err != nil {
		t.Fatalf("handler.OnSendMessage() failed: %v", err)
	}

	capturedReqContext := executor.capturedReqContext
	if len(capturedReqContext.RelatedTasks) != 1 || capturedReqContext.RelatedTasks[0].ID != existingTask.ID {
		t.Fatalf("RequestContext.RelatedTasks = %v, want [%v]", capturedReqContext.RelatedTasks, existingTask)
	}
}

func TestDefaultRequestHandler_MultipleRequestContextInterceptors(t *testing.T) {
	ctx := t.Context()
	executor := newEventReplayAgent([]a2a.Event{a2a.NewMessage(a2a.MessageRoleAgent, a2a.TextPart{Text: "Hello!"})}, nil)
	type key1Type struct{}
	key1, val1 := key1Type{}, 2
	interceptor1 := interceptReqCtxFn(func(ctx context.Context, reqCtx *RequestContext) (context.Context, error) {
		return context.WithValue(ctx, key1, val1), nil
	})
	type key2Type struct{}
	key2, val2 := key2Type{}, 43
	interceptor2 := interceptReqCtxFn(func(ctx context.Context, reqCtx *RequestContext) (context.Context, error) {
		return context.WithValue(ctx, key2, val2), nil
	})
	handler := NewHandler(
		executor,
		WithRequestContextInterceptor(interceptor1),
		WithRequestContextInterceptor(interceptor2),
	)

	_, err := handler.OnSendMessage(ctx, &a2a.MessageSendParams{Message: &a2a.Message{}})
	if err != nil {
		t.Fatalf("handler.OnSendMessage() failed: %v", err)
	}

	capturedContext := executor.capturedContext
	if capturedContext.Value(key1) != val1 || capturedContext.Value(key2) != val2 {
		t.Fatalf("Execute() context = %+v, want to have interceptor attached values", capturedContext)
	}
}

func TestDefaultRequestHandler_RequestContextInterceptorRejectsRequest(t *testing.T) {
	ctx := t.Context()
	executor := newEventReplayAgent([]a2a.Event{a2a.NewMessage(a2a.MessageRoleAgent, a2a.TextPart{Text: "Hello!"})}, nil)
	wantErr := errors.New("rejected")
	interceptor := interceptReqCtxFn(func(ctx context.Context, reqCtx *RequestContext) (context.Context, error) {
		return ctx, wantErr
	})
	handler := NewHandler(executor, WithRequestContextInterceptor(interceptor))

	_, err := handler.OnSendMessage(ctx, &a2a.MessageSendParams{Message: &a2a.Message{}})

	if !errors.Is(err, wantErr) {
		t.Fatalf("handler.OnSendMessage() error = %v, want %v", err, wantErr)
	}
	if executor.executeCalled {
		t.Fatal("want agent executor to no be called")
	}
}

func TestDefaultRequestHandler_OnSendMessage_AgentExecutionFails(t *testing.T) {
	ctx := t.Context()
	wantErr := errors.New("failed to create a queue")
	executor := newEventReplayAgent([]a2a.Event{}, wantErr)
	handler := NewHandler(executor)

	result, err := handler.OnSendMessage(ctx, &a2a.MessageSendParams{Message: &a2a.Message{}})

	if result != nil || !errors.Is(err, wantErr) {
		t.Fatalf("handler.OnSendMessage() = (%v, %v), want error %v", result, err, wantErr)
	}
}

func TestDefaultRequestHandler_OnSetTaskPushConfig(t *testing.T) {
	ctx := t.Context()
	taskID := a2a.TaskID("test-task")

	testCases := []struct {
		name       string
		params     *a2a.TaskPushConfig
		wantErrStr string
	}{
		{
			name: "valid config with id",
			params: &a2a.TaskPushConfig{
				TaskID: taskID,
				Config: a2a.PushConfig{ID: "config-1", URL: "https://example.com/push"},
			},
		},
		{
			name: "valid config without id",
			params: &a2a.TaskPushConfig{
				TaskID: taskID,
				Config: a2a.PushConfig{URL: "https://example.com/push-no-id"},
			},
		},
		{
			name: "invalid config - empty URL",
			params: &a2a.TaskPushConfig{
				TaskID: taskID,
				Config: a2a.PushConfig{ID: "config-invalid"},
			},
			wantErrStr: "push config endpoint cannot be empty",
		},
	}

	for _, tc := range testCases {
		t.Run(tc.name, func(t *testing.T) {
			handler := newTestHandler()
			got, err := handler.OnSetTaskPushConfig(ctx, tc.params)

			if tc.wantErrStr != "" {
				if err == nil || err.Error() != tc.wantErrStr {
					t.Fatalf("OnSetTaskPushConfig() error = %v, want %v", err, tc.wantErrStr)
				}
				return
			}

			if err != nil {
				t.Fatalf("OnSetTaskPushConfig() failed: %v", err)
			}

			if got.Config.ID == "" {
				t.Error("OnSetTaskPushConfig() expected a generated ID, but it was empty")
			}

			if diff := cmp.Diff(tc.params, got); diff != "" {
				t.Errorf("OnSetTaskPushConfig() mismatch (-want +got):\n%s", diff)
			}

			stored, err := handler.OnGetTaskPushConfig(ctx, &a2a.GetTaskPushConfigParams{TaskID: taskID, ConfigID: got.Config.ID})
			if err != nil {
				t.Fatalf("OnGetTaskPushConfig() for verification failed: %v", err)
			}
			if diff := cmp.Diff(got, stored); diff != "" {
				t.Errorf("Stored config mismatch (-want +got):\n%s", diff)
			}
		})
	}
}

func TestDefaultRequestHandler_OnGetTaskPushConfig(t *testing.T) {
	ctx := t.Context()
	taskID := a2a.TaskID("test-task")
	config1 := a2a.PushConfig{ID: "config-1", URL: "https://example.com/push1"}

	handler := newTestHandler()
	_, err := handler.OnSetTaskPushConfig(ctx, &a2a.TaskPushConfig{TaskID: taskID, Config: config1})
	if err != nil {
		t.Fatalf("Setup: OnSetTaskPushConfig() failed: %v", err)
	}

	testCases := []struct {
		name    string
		params  *a2a.GetTaskPushConfigParams
		want    *a2a.TaskPushConfig
		wantErr error
	}{
		{
			name:   "success",
			params: &a2a.GetTaskPushConfigParams{TaskID: taskID, ConfigID: config1.ID},
			want:   &a2a.TaskPushConfig{TaskID: taskID, Config: config1},
		},
		{
			name:    "non-existent config",
			params:  &a2a.GetTaskPushConfigParams{TaskID: taskID, ConfigID: "non-existent"},
			wantErr: a2a.ErrPushConfigNotFound,
		},
		{
			name:    "non-existent task",
			params:  &a2a.GetTaskPushConfigParams{TaskID: "non-existent-task", ConfigID: config1.ID},
			wantErr: a2a.ErrPushConfigNotFound,
		},
	}

	for _, tc := range testCases {
		t.Run(tc.name, func(t *testing.T) {
			got, err := handler.OnGetTaskPushConfig(ctx, tc.params)
			if !errors.Is(err, tc.wantErr) {
				t.Fatalf("OnGetTaskPushConfig() error = %v, want %v", err, tc.wantErr)
			}
			if tc.wantErr == nil {
				if diff := cmp.Diff(tc.want, got); diff != "" {
					t.Errorf("OnGetTaskPushConfig() mismatch (-want +got):\n%s", diff)
				}
			}
		})
	}
}

func TestDefaultRequestHandler_OnListTaskPushConfig(t *testing.T) {
	ctx := t.Context()
	taskID := a2a.TaskID("test-task")
	config1 := a2a.PushConfig{ID: "config-1", URL: "https://example.com/push1"}
	config2 := a2a.PushConfig{ID: "config-2", URL: "https://example.com/push2"}
	emptyTaskID := a2a.TaskID("empty-task")

	handler := newTestHandler()
	if _, err := handler.OnSetTaskPushConfig(ctx, &a2a.TaskPushConfig{TaskID: taskID, Config: config1}); err != nil {
		t.Fatalf("Setup: OnSetTaskPushConfig() for config1 failed: %v", err)
	}
	if _, err := handler.OnSetTaskPushConfig(ctx, &a2a.TaskPushConfig{TaskID: taskID, Config: config2}); err != nil {
		t.Fatalf("Setup: OnSetTaskPushConfig() for config2 failed: %v", err)
	}
	if _, err := handler.OnSetTaskPushConfig(ctx, &a2a.TaskPushConfig{TaskID: emptyTaskID, Config: config1}); err != nil {
		t.Fatalf("Setup: OnSetTaskPushConfig() for empty task failed: %v", err)
	}
	if err := handler.OnDeleteTaskPushConfig(ctx, &a2a.DeleteTaskPushConfigParams{TaskID: emptyTaskID, ConfigID: config1.ID}); err != nil {
		t.Fatalf("Setup: OnDeleteTaskPushConfig() for empty task failed: %v", err)
	}

	testCases := []struct {
		name   string
		params *a2a.ListTaskPushConfigParams
		want   []*a2a.TaskPushConfig
	}{
		{
			name:   "list existing",
			params: &a2a.ListTaskPushConfigParams{TaskID: taskID},
			want: []*a2a.TaskPushConfig{
				{TaskID: taskID, Config: config1},
				{TaskID: taskID, Config: config2},
			},
		},
		{
			name:   "list with empty task",
			params: &a2a.ListTaskPushConfigParams{TaskID: emptyTaskID},
			want:   []*a2a.TaskPushConfig{},
		},
		{
			name:   "list non-existent task",
			params: &a2a.ListTaskPushConfigParams{TaskID: "non-existent-task"},
			want:   []*a2a.TaskPushConfig{},
		},
	}

	for _, tc := range testCases {
		t.Run(tc.name, func(t *testing.T) {
			got, err := handler.OnListTaskPushConfig(ctx, tc.params)
			if err != nil {
				t.Fatalf("OnListTaskPushConfig() failed: %v", err)
			}
			sort.Slice(got, func(i, j int) bool { return got[i].Config.ID < got[j].Config.ID })
			if diff := cmp.Diff(tc.want, got); diff != "" {
				t.Errorf("OnListTaskPushConfig() mismatch (-want +got):\n%s", diff)
			}
		})
	}
}

func TestDefaultRequestHandler_OnDeleteTaskPushConfig(t *testing.T) {
	ctx := t.Context()
	taskID := a2a.TaskID("test-task")
	config1 := a2a.PushConfig{ID: "config-1", URL: "https://example.com/push1"}
	config2 := a2a.PushConfig{ID: "config-2", URL: "https://example.com/push2"}

	testCases := []struct {
		name       string
		params     *a2a.DeleteTaskPushConfigParams
		wantRemain []*a2a.TaskPushConfig
	}{
		{
			name:       "delete existing",
			params:     &a2a.DeleteTaskPushConfigParams{TaskID: taskID, ConfigID: config1.ID},
			wantRemain: []*a2a.TaskPushConfig{{TaskID: taskID, Config: config2}},
		},
		{
			name:   "delete non-existent config",
			params: &a2a.DeleteTaskPushConfigParams{TaskID: taskID, ConfigID: "non-existent"},
			wantRemain: []*a2a.TaskPushConfig{
				{TaskID: taskID, Config: config1},
				{TaskID: taskID, Config: config2},
			},
		},
		{
			name:       "delete from non-existent task",
			params:     &a2a.DeleteTaskPushConfigParams{TaskID: "non-existent-task", ConfigID: config1.ID},
			wantRemain: nil,
		},
	}

	for _, tc := range testCases {
		t.Run(tc.name, func(t *testing.T) {
			handler := newTestHandler()
			if _, err := handler.OnSetTaskPushConfig(ctx, &a2a.TaskPushConfig{TaskID: taskID, Config: config1}); err != nil {
				t.Fatalf("Setup: OnSetTaskPushConfig() for config1 failed: %v", err)
			}
			if _, err := handler.OnSetTaskPushConfig(ctx, &a2a.TaskPushConfig{TaskID: taskID, Config: config2}); err != nil {
				t.Fatalf("Setup: OnSetTaskPushConfig() for config2 failed: %v", err)
			}

			err := handler.OnDeleteTaskPushConfig(ctx, tc.params)
			if err != nil {
				t.Fatalf("OnDeleteTaskPushConfig() failed: %v", err)
			}

			got, err := handler.OnListTaskPushConfig(ctx, &a2a.ListTaskPushConfigParams{TaskID: taskID})
			if err != nil {
				t.Fatalf("OnListTaskPushConfig() for verification failed: %v", err)
			}

			sort.Slice(got, func(i, j int) bool { return got[i].Config.ID < got[j].Config.ID })
			if tc.params.TaskID == taskID {
				if diff := cmp.Diff(tc.wantRemain, got); diff != "" {
					t.Errorf("Remaining configs mismatch (-want +got):\n%s", diff)
				}
			}
		})
	}
}<|MERGE_RESOLUTION|>--- conflicted
+++ resolved
@@ -18,11 +18,8 @@
 	"context"
 	"errors"
 	"fmt"
-<<<<<<< HEAD
 	"sort"
-=======
 	"strings"
->>>>>>> c732060c
 	"testing"
 	"time"
 
