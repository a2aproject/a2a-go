--- conflicted
+++ resolved
@@ -53,14 +53,9 @@
 
 // mockQueueManager is a mock of eventqueue.Manager
 type mockQueueManager struct {
-<<<<<<< HEAD
-	GetOrCreateFunc func(ctx context.Context, taskId a2a.TaskID) (eventqueue.Queue, error)
-	GetFunc         func(ctx context.Context, taskId a2a.TaskID) (eventqueue.Queue, bool)
-	DestroyFunc     func(ctx context.Context, taskId a2a.TaskID) error
-=======
 	GetOrCreateFunc func(ctx context.Context, taskID a2a.TaskID) (eventqueue.Queue, error)
+	GetFunc         func(ctx context.Context, taskID a2a.TaskID) (eventqueue.Queue, bool)
 	DestroyFunc     func(ctx context.Context, taskID a2a.TaskID) error
->>>>>>> 0951293e
 }
 
 func (m *mockQueueManager) GetOrCreate(ctx context.Context, taskID a2a.TaskID) (eventqueue.Queue, error) {
@@ -70,18 +65,14 @@
 	return nil, errors.New("GetOrCreate() not implemented")
 }
 
-<<<<<<< HEAD
-func (m *mockQueueManager) Get(ctx context.Context, taskId a2a.TaskID) (eventqueue.Queue, bool) {
+func (m *mockQueueManager) Get(ctx context.Context, taskID a2a.TaskID) (eventqueue.Queue, bool) {
 	if m.GetFunc != nil {
-		return m.GetFunc(ctx, taskId)
+		return m.GetFunc(ctx, taskID)
 	}
 	return nil, false
 }
 
-func (m *mockQueueManager) Destroy(ctx context.Context, taskId a2a.TaskID) error {
-=======
 func (m *mockQueueManager) Destroy(ctx context.Context, taskID a2a.TaskID) error {
->>>>>>> 0951293e
 	if m.DestroyFunc != nil {
 		return m.DestroyFunc(ctx, taskID)
 	}
