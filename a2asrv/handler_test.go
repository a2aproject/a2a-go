--- conflicted
+++ resolved
@@ -18,10 +18,7 @@
 	"context"
 	"errors"
 	"fmt"
-<<<<<<< HEAD
-=======
 	"strings"
->>>>>>> c732060c
 	"testing"
 	"time"
 
@@ -29,15 +26,12 @@
 	"github.com/a2aproject/a2a-go/a2asrv/eventqueue"
 	"github.com/a2aproject/a2a-go/internal/taskstore"
 	"github.com/google/go-cmp/cmp"
-<<<<<<< HEAD
-=======
 )
 
 var (
 	taskID             = a2a.TaskID("test-task")
 	storeGetFailTaskID = a2a.TaskID("store-get-fails")
 	notExistsTaskID    = a2a.TaskID("not-exists")
->>>>>>> c732060c
 )
 
 var fixedTime = time.Now()
@@ -140,8 +134,6 @@
 				}
 			}
 			return err
-<<<<<<< HEAD
-=======
 		},
 	}
 }
@@ -170,9 +162,9 @@
 	mockExec := &mockAgentExecutor{
 		ExecuteFunc: func(ctx context.Context, reqCtx *RequestContext, q eventqueue.Queue) error {
 			return nil
->>>>>>> c732060c
-		},
-	}
+		},
+	}
+	return NewHandler(mockExec, opts...)
 }
 
 func newMemTaskStore(t *testing.T, seed []*a2a.Task) TaskStore {
@@ -226,12 +218,6 @@
 	return ev
 }
 
-<<<<<<< HEAD
-func TestDefaultRequestHandler_OnSendMessage(t *testing.T) {
-	artifactID := a2a.NewArtifactID()
-	taskSeed := &a2a.Task{ID: a2a.NewTaskID(), ContextID: a2a.NewContextID()}
-	completedTaskSeed := &a2a.Task{ID: a2a.NewTaskID(), ContextID: a2a.NewContextID(), Status: a2a.TaskStatus{State: a2a.TaskStateCompleted}}
-=======
 func TestDefaultRequestHandler_OnSendMessage_NoTaskCreated(t *testing.T) {
 	ctx := t.Context()
 	getCalled := 0
@@ -297,7 +283,6 @@
 	inputRequiredTaskSeed := &a2a.Task{ID: a2a.NewTaskID(), ContextID: a2a.NewContextID(), Status: a2a.TaskStatus{State: a2a.TaskStateInputRequired}}
 	completedTaskSeed := &a2a.Task{ID: a2a.NewTaskID(), ContextID: a2a.NewContextID(), Status: a2a.TaskStatus{State: a2a.TaskStateCompleted}}
 	taskStoreSeed := []*a2a.Task{taskSeed, inputRequiredTaskSeed, completedTaskSeed}
->>>>>>> c732060c
 
 	type testCase struct {
 		name        string
@@ -697,15 +682,9 @@
 			wantEvent: &a2a.Task{ID: taskID, History: history},
 		},
 		{
-<<<<<<< HEAD
-			name:        "fails if unknown task state",
-			agentEvents: []a2a.Event{newTaskWithStatus(taskSeed, a2a.TaskStateUnknown, "...")},
-			wantErr:     fmt.Errorf("unknown task state: unknown"),
-=======
 			name:    "missing TaskID",
 			query:   &a2a.TaskQueryParams{ID: ""},
 			wantErr: fmt.Errorf("missing TaskID: %w", a2a.ErrInvalidRequest),
->>>>>>> c732060c
 		},
 		{
 			name:    "store Get() fails",
@@ -728,69 +707,6 @@
 			wantEvent: &a2a.Task{ID: taskID, History: history},
 		},
 		{
-<<<<<<< HEAD
-			name: "task artifact streaming",
-			agentEvents: []a2a.Event{
-				newTaskStatusUpdate(taskSeed, a2a.TaskStateSubmitted, "Ack"),
-				newArtifactEvent(taskSeed, artifactID, a2a.TextPart{Text: "Hello"}),
-				a2a.NewArtifactUpdateEvent(taskSeed, artifactID, a2a.TextPart{Text: ", world!"}),
-				newFinalTaskStatusUpdate(taskSeed, a2a.TaskStateCompleted, "Done!"),
-			},
-			wantResult: &a2a.Task{
-				ID:        taskSeed.ID,
-				ContextID: taskSeed.ContextID,
-				Status:    a2a.TaskStatus{State: a2a.TaskStateCompleted, Message: newAgentMessage("Done!"), Timestamp: &fixedTime},
-				History:   []*a2a.Message{newAgentMessage("Ack")},
-				Artifacts: []*a2a.Artifact{
-					{ID: artifactID, Parts: a2a.ContentParts{a2a.TextPart{Text: "Hello"}, a2a.TextPart{Text: ", world!"}}},
-				},
-			},
-		},
-		{
-			name: "task with multiple artifacts",
-			agentEvents: []a2a.Event{
-				newTaskStatusUpdate(taskSeed, a2a.TaskStateSubmitted, "Ack"),
-				newArtifactEvent(taskSeed, artifactID, a2a.TextPart{Text: "Hello"}),
-				newArtifactEvent(taskSeed, artifactID+"2", a2a.TextPart{Text: "World"}),
-				newFinalTaskStatusUpdate(taskSeed, a2a.TaskStateCompleted, "Done!"),
-			},
-			wantResult: &a2a.Task{
-				ID:        taskSeed.ID,
-				ContextID: taskSeed.ContextID,
-				Status:    a2a.TaskStatus{State: a2a.TaskStateCompleted, Message: newAgentMessage("Done!"), Timestamp: &fixedTime},
-				History:   []*a2a.Message{newAgentMessage("Ack")},
-				Artifacts: []*a2a.Artifact{
-					{ID: artifactID, Parts: a2a.ContentParts{a2a.TextPart{Text: "Hello"}}},
-					{ID: artifactID + "2", Parts: a2a.ContentParts{a2a.TextPart{Text: "World"}}},
-				},
-			},
-		},
-		{
-			name:    "fails on non-existent task reference",
-			input:   &a2a.MessageSendParams{Message: &a2a.Message{TaskID: "non-existent", ID: "test-message"}},
-			wantErr: a2a.ErrTaskNotFound,
-		},
-		{
-			name: "fails if contextID not equal to task contextID",
-			input: &a2a.MessageSendParams{
-				Message: &a2a.Message{TaskID: taskSeed.ID, ContextID: taskSeed.ContextID + "1", ID: "test-message"},
-			},
-			wantErr: a2a.ErrInvalidRequest,
-		},
-		{
-			name: "fails if message references non-existent task",
-			input: &a2a.MessageSendParams{
-				Message: &a2a.Message{TaskID: taskSeed.ID + "1", ContextID: taskSeed.ContextID, ID: "test-message"},
-			},
-			wantErr: a2a.ErrTaskNotFound,
-		},
-		{
-			name: "fails if message references completed task",
-			input: &a2a.MessageSendParams{
-				Message: &a2a.Message{TaskID: completedTaskSeed.ID, ContextID: completedTaskSeed.ContextID, ID: "test-message"},
-			},
-			wantErr: fmt.Errorf("%w: task in a terminal state %q", a2a.ErrInvalidRequest, a2a.TaskStateCompleted),
-=======
 			name:      "get task with zero HistoryLength",
 			query:     &a2a.TaskQueryParams{ID: taskID, HistoryLength: ptr(0)},
 			wantEvent: &a2a.Task{ID: taskID, History: make([]*a2a.Message, 0)},
@@ -799,25 +715,12 @@
 			name:      "get task with negative HistoryLength",
 			query:     &a2a.TaskQueryParams{ID: taskID, HistoryLength: ptr(-1)},
 			wantEvent: &a2a.Task{ID: taskID, History: make([]*a2a.Message, 0)},
->>>>>>> c732060c
 		},
 	}
 
 	for _, tt := range tests {
-		input := &a2a.MessageSendParams{Message: &a2a.Message{TaskID: taskSeed.ID}}
-		if tt.input != nil {
-			input = tt.input
-		}
-
 		t.Run(tt.name, func(t *testing.T) {
 			ctx := t.Context()
-<<<<<<< HEAD
-			store := taskstore.NewMem()
-			_ = store.Save(ctx, taskSeed)
-			_ = store.Save(ctx, completedTaskSeed)
-			executor := newEventReplayAgent(tt.agentEvents, nil)
-			handler := NewHandler(executor, WithTaskStore(store))
-=======
 			taskStore := &mockTaskStore{
 				GetFunc: func(ctx context.Context, taskID a2a.TaskID) (*a2a.Task, error) {
 					if taskID == storeGetFailTaskID {
@@ -832,76 +735,22 @@
 			handler := newTestHandler(WithTaskStore(taskStore))
 
 			result, gotErr := handler.OnGetTask(ctx, tt.query)
->>>>>>> c732060c
 
 			if tt.wantErr == nil {
 				if gotErr != nil {
 					t.Fatalf("OnGetTask() error = %v, wantErr nil", gotErr)
 				}
-<<<<<<< HEAD
-				if diff := cmp.Diff(tt.wantResult, result); diff != "" {
-					t.Errorf("OnSendMessage() (+got,-want):\ngot = %v\nwant %v\ndiff = %s", result, tt.wantResult, diff)
-=======
 
 				if diff := cmp.Diff(result, tt.wantEvent); diff != "" {
 					t.Errorf("OnGetTask() got = %v, want %v", result, tt.wantEvent)
->>>>>>> c732060c
 				}
 			} else {
 				if gotErr == nil {
 					t.Fatalf("OnGetTask() error = nil, wantErr %q", tt.wantErr)
 				}
-<<<<<<< HEAD
-				if gotErr.Error() != tt.wantErr.Error() && !errors.Is(gotErr, tt.wantErr) {
-					t.Errorf("OnSendMessage() error = %v, wantErr %v", gotErr, tt.wantErr)
-=======
 				if gotErr.Error() != tt.wantErr.Error() {
 					t.Errorf("OnGetTask() error = %v, wantErr %v", gotErr, tt.wantErr)
->>>>>>> c732060c
-				}
-			}
-		})
-
-		t.Run(tt.name+" (streaming)", func(t *testing.T) {
-			ctx := t.Context()
-			store := taskstore.NewMem()
-			_ = store.Save(ctx, taskSeed)
-			_ = store.Save(ctx, completedTaskSeed)
-			executor := newEventReplayAgent(tt.agentEvents, nil)
-			handler := NewHandler(executor, WithTaskStore(store))
-
-			eventI := 0
-			var streamErr error
-			for got, gotErr := range handler.OnSendMessageStream(ctx, input) {
-				if streamErr != nil {
-					t.Errorf("handler.OnSendMessageStream() got (%v, %v) after error, want stream end", got, gotErr)
-				}
-
-				if gotErr != nil && tt.wantErr == nil {
-					t.Fatalf("OnSendMessageStream() error = %v, wantErr nil", gotErr)
-				}
-				if gotErr != nil {
-					streamErr = gotErr
-					continue
-				}
-
-				var want a2a.Event
-				if eventI < len(tt.agentEvents) {
-					want = tt.agentEvents[eventI]
-					eventI++
-				}
-				if diff := cmp.Diff(want, got); diff != "" {
-					t.Errorf("OnSendMessageStream() (+got,-want):\ngot = %v\nwant %v\ndiff = %s", got, want, diff)
-				}
-			}
-			if tt.wantErr == nil && eventI != len(tt.agentEvents) {
-				t.Errorf("OnSendMessageStream() received %d events, want %d", eventI, len(tt.agentEvents))
-			}
-			if tt.wantErr != nil && streamErr == nil {
-				t.Errorf("OnSendMessageStream() error = nil, want %v", tt.wantErr)
-			}
-			if tt.wantErr != nil && (streamErr.Error() != tt.wantErr.Error() && !errors.Is(streamErr, tt.wantErr)) {
-				t.Errorf("OnSendMessageStream() error = %v, wantErr %v", streamErr, tt.wantErr)
+				}
 			}
 		})
 	}
@@ -930,7 +779,6 @@
 	queue := &mockEventQueue{
 		ReadFunc: func(context.Context) (a2a.Event, error) {
 			return nil, wantErr
-<<<<<<< HEAD
 		},
 	}
 	qm := &mockQueueManager{
@@ -938,15 +786,6 @@
 			return queue, nil
 		},
 	}
-=======
-		},
-	}
-	qm := &mockQueueManager{
-		GetOrCreateFunc: func(ctx context.Context, id a2a.TaskID) (eventqueue.Queue, error) {
-			return queue, nil
-		},
-	}
->>>>>>> c732060c
 	handler := NewHandler(&mockAgentExecutor{}, WithEventQueueManager(qm))
 
 	result, err := handler.OnSendMessage(ctx, &a2a.MessageSendParams{Message: &a2a.Message{}})
@@ -1042,12 +881,6 @@
 	handler := NewHandler(&mockAgentExecutor{})
 	ctx := t.Context()
 
-<<<<<<< HEAD
-	if _, err := handler.OnGetTask(ctx, &a2a.TaskQueryParams{}); !errors.Is(err, ErrUnimplemented) {
-		t.Errorf("OnGetTask: expected unimplemented error, got %v", err)
-	}
-=======
->>>>>>> c732060c
 	if _, err := handler.OnGetTaskPushConfig(ctx, &a2a.GetTaskPushConfigParams{}); !errors.Is(err, ErrUnimplemented) {
 		t.Errorf("OnGetTaskPushConfig: expected unimplemented error, got %v", err)
 	}
