// Copyright 2025 The A2A Authors
//
// Licensed under the Apache License, Version 2.0 (the "License");
// you may not use this file except in compliance with the License.
// You may obtain a copy of the License at
//
//     http://www.apache.org/licenses/LICENSE-2.0
//
// Unless required by applicable law or agreed to in writing, software
// distributed under the License is distributed on an "AS IS" BASIS,
// WITHOUT WARRANTIES OR CONDITIONS OF ANY KIND, either express or implied.
// See the License for the specific language governing permissions and
// limitations under the License.

package a2asrv

import (
	"context"
	"errors"
	"fmt"
<<<<<<< HEAD
	"sort"
=======
	"iter"
>>>>>>> f4123ebd
	"strings"
	"testing"
	"time"

	"github.com/a2aproject/a2a-go/a2a"
	"github.com/a2aproject/a2a-go/a2asrv/eventqueue"
	"github.com/a2aproject/a2a-go/internal/taskstore"
	"github.com/a2aproject/a2a-go/internal/testutil"
	"github.com/google/go-cmp/cmp"
)

var fixedTime = time.Now()

func TestDefaultRequestHandler_OnSendMessage(t *testing.T) {
	artifactID := a2a.NewArtifactID()
	taskSeed := &a2a.Task{ID: a2a.NewTaskID(), ContextID: a2a.NewContextID()}
	inputRequiredTaskSeed := &a2a.Task{ID: a2a.NewTaskID(), ContextID: a2a.NewContextID(), Status: a2a.TaskStatus{State: a2a.TaskStateInputRequired}}
	completedTaskSeed := &a2a.Task{ID: a2a.NewTaskID(), ContextID: a2a.NewContextID(), Status: a2a.TaskStatus{State: a2a.TaskStateCompleted}}
	taskStoreSeed := []*a2a.Task{taskSeed, inputRequiredTaskSeed, completedTaskSeed}

	type testCase struct {
		name        string
		input       *a2a.MessageSendParams
		agentEvents []a2a.Event
		wantResult  a2a.SendMessageResult
		wantErr     error
	}

	createTestCases := func() []testCase {
		return []testCase{
			{
				name:        "message returned as a result",
				agentEvents: []a2a.Event{newAgentMessage("hello")},
				wantResult:  newAgentMessage("hello"),
			},
			{
				name:        "cancelled",
				agentEvents: []a2a.Event{newTaskWithStatus(taskSeed, a2a.TaskStateCanceled, "cancelled")},
				wantResult:  newTaskWithStatus(taskSeed, a2a.TaskStateCanceled, "cancelled"),
			},
			{
				name:        "failed",
				agentEvents: []a2a.Event{newTaskWithStatus(taskSeed, a2a.TaskStateFailed, "failed")},
				wantResult:  newTaskWithStatus(taskSeed, a2a.TaskStateFailed, "failed"),
			},
			{
				name:        "rejected",
				agentEvents: []a2a.Event{newTaskWithStatus(taskSeed, a2a.TaskStateRejected, "rejected")},
				wantResult:  newTaskWithStatus(taskSeed, a2a.TaskStateRejected, "rejected"),
			},
			{
				name:        "input required",
				agentEvents: []a2a.Event{newTaskWithStatus(taskSeed, a2a.TaskStateInputRequired, "need more input")},
				wantResult:  newTaskWithStatus(taskSeed, a2a.TaskStateInputRequired, "need more input"),
			},
			{
				name:        "fails if unknown task state",
				agentEvents: []a2a.Event{newTaskWithStatus(taskSeed, a2a.TaskStateUnknown, "...")},
				wantErr:     fmt.Errorf("unknown task state: unknown"),
			},
			{
				name: "final task overwrites intermediate task events",
				agentEvents: []a2a.Event{
					newTaskWithMeta(taskSeed, map[string]any{"foo": "bar"}),
					newTaskWithStatus(taskSeed, a2a.TaskStateCompleted, "meta lost"),
				},
				wantResult: newTaskWithStatus(taskSeed, a2a.TaskStateCompleted, "meta lost"),
			},
			{
				name: "final task overwrites intermediate status updates",
				agentEvents: []a2a.Event{
					newTaskStatusUpdate(taskSeed, a2a.TaskStateSubmitted, "Ack"),
					newTaskStatusUpdate(taskSeed, a2a.TaskStateWorking, "Working..."),
					newTaskWithStatus(taskSeed, a2a.TaskStateCompleted, "no status change history"),
				},
				wantResult: newTaskWithStatus(taskSeed, a2a.TaskStateCompleted, "no status change history"),
			},
			{
				name:  "event final flag takes precedence over task state",
				input: &a2a.MessageSendParams{Message: newUserMessage(taskSeed, "Work")},
				agentEvents: []a2a.Event{
					newTaskStatusUpdate(taskSeed, a2a.TaskStateCompleted, "Working..."),
					newFinalTaskStatusUpdate(taskSeed, a2a.TaskStateWorking, "Done!"),
				},
				wantResult: &a2a.Task{
					ID:        taskSeed.ID,
					ContextID: taskSeed.ContextID,
					Status: a2a.TaskStatus{
						State:     a2a.TaskStateWorking,
						Message:   newAgentMessage("Done!"),
						Timestamp: &fixedTime,
					},
					History: []*a2a.Message{newUserMessage(taskSeed, "Work"), newAgentMessage("Working...")},
				},
			},
			{
				name:  "task status update accumulation",
				input: &a2a.MessageSendParams{Message: newUserMessage(taskSeed, "Syn")},
				agentEvents: []a2a.Event{
					newTaskStatusUpdate(taskSeed, a2a.TaskStateSubmitted, "Ack"),
					newTaskStatusUpdate(taskSeed, a2a.TaskStateWorking, "Working..."),
					newFinalTaskStatusUpdate(taskSeed, a2a.TaskStateCompleted, "Done!"),
				},
				wantResult: &a2a.Task{
					ID:        taskSeed.ID,
					ContextID: taskSeed.ContextID,
					Status: a2a.TaskStatus{
						State:     a2a.TaskStateCompleted,
						Message:   newAgentMessage("Done!"),
						Timestamp: &fixedTime,
					},
					History: []*a2a.Message{
						newUserMessage(taskSeed, "Syn"),
						newAgentMessage("Ack"),
						newAgentMessage("Working..."),
					},
				},
			},
			{
				name:  "input-required task status update",
				input: &a2a.MessageSendParams{Message: newUserMessage(taskSeed, "Syn")},
				agentEvents: []a2a.Event{
					newTaskStatusUpdate(taskSeed, a2a.TaskStateSubmitted, "Ack"),
					newTaskStatusUpdate(taskSeed, a2a.TaskStateWorking, "Working..."),
					newFinalTaskStatusUpdate(taskSeed, a2a.TaskStateInputRequired, "Need more input!"),
				},
				wantResult: &a2a.Task{
					ID:        taskSeed.ID,
					ContextID: taskSeed.ContextID,
					Status: a2a.TaskStatus{
						State:     a2a.TaskStateInputRequired,
						Message:   newAgentMessage("Need more input!"),
						Timestamp: &fixedTime,
					},
					History: []*a2a.Message{
						newUserMessage(taskSeed, "Syn"),
						newAgentMessage("Ack"),
						newAgentMessage("Working..."),
					},
				},
			},
			{
				name:  "task artifact streaming",
				input: &a2a.MessageSendParams{Message: newUserMessage(taskSeed, "Syn")},
				agentEvents: []a2a.Event{
					newTaskStatusUpdate(taskSeed, a2a.TaskStateSubmitted, "Ack"),
					newArtifactEvent(taskSeed, artifactID, a2a.TextPart{Text: "Hello"}),
					a2a.NewArtifactUpdateEvent(taskSeed, artifactID, a2a.TextPart{Text: ", world!"}),
					newFinalTaskStatusUpdate(taskSeed, a2a.TaskStateCompleted, "Done!"),
				},
				wantResult: &a2a.Task{
					ID:        taskSeed.ID,
					ContextID: taskSeed.ContextID,
					Status:    a2a.TaskStatus{State: a2a.TaskStateCompleted, Message: newAgentMessage("Done!"), Timestamp: &fixedTime},
					History:   []*a2a.Message{newUserMessage(taskSeed, "Syn"), newAgentMessage("Ack")},
					Artifacts: []*a2a.Artifact{
						{ID: artifactID, Parts: a2a.ContentParts{a2a.TextPart{Text: "Hello"}, a2a.TextPart{Text: ", world!"}}},
					},
				},
			},
			{
				name:  "task with multiple artifacts",
				input: &a2a.MessageSendParams{Message: newUserMessage(taskSeed, "Syn")},
				agentEvents: []a2a.Event{
					newTaskStatusUpdate(taskSeed, a2a.TaskStateSubmitted, "Ack"),
					newArtifactEvent(taskSeed, artifactID, a2a.TextPart{Text: "Hello"}),
					newArtifactEvent(taskSeed, artifactID+"2", a2a.TextPart{Text: "World"}),
					newFinalTaskStatusUpdate(taskSeed, a2a.TaskStateCompleted, "Done!"),
				},
				wantResult: &a2a.Task{
					ID:        taskSeed.ID,
					ContextID: taskSeed.ContextID,
					Status:    a2a.TaskStatus{State: a2a.TaskStateCompleted, Message: newAgentMessage("Done!"), Timestamp: &fixedTime},
					History:   []*a2a.Message{newUserMessage(taskSeed, "Syn"), newAgentMessage("Ack")},
					Artifacts: []*a2a.Artifact{
						{ID: artifactID, Parts: a2a.ContentParts{a2a.TextPart{Text: "Hello"}}},
						{ID: artifactID + "2", Parts: a2a.ContentParts{a2a.TextPart{Text: "World"}}},
					},
				},
			},
			{
				name: "task continuation",
				input: &a2a.MessageSendParams{
					Message: newUserMessage(inputRequiredTaskSeed, "continue"),
				},
				agentEvents: []a2a.Event{
					newTaskStatusUpdate(inputRequiredTaskSeed, a2a.TaskStateWorking, "Working..."),
					newFinalTaskStatusUpdate(inputRequiredTaskSeed, a2a.TaskStateCompleted, "Done!"),
				},
				wantResult: &a2a.Task{
					ID:        inputRequiredTaskSeed.ID,
					ContextID: inputRequiredTaskSeed.ContextID,
					Status: a2a.TaskStatus{
						State:     a2a.TaskStateCompleted,
						Message:   newAgentMessage("Done!"),
						Timestamp: &fixedTime,
					},
					History: []*a2a.Message{
						newUserMessage(inputRequiredTaskSeed, "continue"),
						newAgentMessage("Working..."),
					},
				},
			},
			{
				name:    "fails on non-existent task reference",
				input:   &a2a.MessageSendParams{Message: &a2a.Message{TaskID: "non-existent", ID: "test-message"}},
				wantErr: a2a.ErrTaskNotFound,
			},
			{
				name: "fails if contextID not equal to task contextID",
				input: &a2a.MessageSendParams{
					Message: &a2a.Message{TaskID: taskSeed.ID, ContextID: taskSeed.ContextID + "1", ID: "test-message"},
				},
				wantErr: a2a.ErrInvalidRequest,
			},
			{
				name: "fails if message references non-existent task",
				input: &a2a.MessageSendParams{
					Message: &a2a.Message{TaskID: taskSeed.ID + "1", ContextID: taskSeed.ContextID, ID: "test-message"},
				},
				wantErr: a2a.ErrTaskNotFound,
			},
			{
				name: "fails if message references completed task",
				input: &a2a.MessageSendParams{
					Message: &a2a.Message{TaskID: completedTaskSeed.ID, ContextID: completedTaskSeed.ContextID, ID: "test-message"},
				},
				wantErr: fmt.Errorf("task in a terminal state %q: %w", a2a.TaskStateCompleted, a2a.ErrInvalidRequest),
			},
		}
	}

	for _, tt := range createTestCases() {
		input := &a2a.MessageSendParams{Message: &a2a.Message{TaskID: taskSeed.ID}}
		if tt.input != nil {
			input = tt.input
		}

		t.Run(tt.name, func(t *testing.T) {
			t.Parallel()
			ctx := t.Context()
			store := testutil.NewTestTaskStore().WithTasks(t, taskStoreSeed...)
			executor := newEventReplayAgent(tt.agentEvents, nil)
			handler := NewHandler(executor, WithTaskStore(store))

			result, gotErr := handler.OnSendMessage(ctx, input)
			if tt.wantErr == nil {
				if gotErr != nil {
					t.Fatalf("OnSendMessage() error = %v, wantErr nil", gotErr)
				}
				if diff := cmp.Diff(tt.wantResult, result); diff != "" {
					t.Errorf("OnSendMessage() (+got,-want):\ngot = %v\nwant %v\ndiff = %s", result, tt.wantResult, diff)
				}
			} else {
				if gotErr == nil {
					t.Fatalf("OnSendMessage() error = nil, wantErr %q", tt.wantErr)
				}
				if gotErr.Error() != tt.wantErr.Error() && !errors.Is(gotErr, tt.wantErr) {
					t.Errorf("OnSendMessage() error = %v, wantErr %v", gotErr, tt.wantErr)
				}
			}
		})
	}

	for _, tt := range createTestCases() {
		input := &a2a.MessageSendParams{Message: &a2a.Message{TaskID: taskSeed.ID}}
		if tt.input != nil {
			input = tt.input
		}

		t.Run(tt.name+" (streaming)", func(t *testing.T) {
			t.Parallel()
			ctx := t.Context()
			store := testutil.NewTestTaskStore().WithTasks(t, taskStoreSeed...)
			executor := newEventReplayAgent(tt.agentEvents, nil)
			handler := NewHandler(executor, WithTaskStore(store))

			eventI := 0
			var streamErr error
			for got, gotErr := range handler.OnSendMessageStream(ctx, input) {
				if streamErr != nil {
					t.Errorf("handler.OnSendMessageStream() got (%v, %v) after error, want stream end", got, gotErr)
				}

				if gotErr != nil && tt.wantErr == nil {
					t.Fatalf("OnSendMessageStream() error = %v, wantErr nil", gotErr)
				}
				if gotErr != nil {
					streamErr = gotErr
					continue
				}

				var want a2a.Event
				if eventI < len(tt.agentEvents) {
					want = tt.agentEvents[eventI]
					eventI++
				}
				if diff := cmp.Diff(want, got); diff != "" {
					t.Errorf("OnSendMessageStream() (+got,-want):\ngot = %v\nwant %v\ndiff = %s", got, want, diff)
				}
			}
			if tt.wantErr == nil && eventI != len(tt.agentEvents) {
				t.Errorf("OnSendMessageStream() received %d events, want %d", eventI, len(tt.agentEvents))
			}
			if tt.wantErr != nil && streamErr == nil {
				t.Errorf("OnSendMessageStream() error = nil, want %v", tt.wantErr)
			}
			if tt.wantErr != nil && (streamErr.Error() != tt.wantErr.Error() && !errors.Is(streamErr, tt.wantErr)) {
				t.Errorf("OnSendMessageStream() error = %v, wantErr %v", streamErr, tt.wantErr)
			}
		})
	}
}

func TestDefaultRequestHandler_OnSendMessage_AuthRequired(t *testing.T) {
	ctx := t.Context()
	ts := testutil.NewTestTaskStore()
	authCredentialsChan := make(chan struct{})
	executor := &mockAgentExecutor{
		ExecuteFunc: func(ctx context.Context, reqCtx *RequestContext, q eventqueue.Queue) error {
			if err := q.Write(ctx, a2a.NewStatusUpdateEvent(reqCtx.Task, a2a.TaskStateAuthRequired, nil)); err != nil {
				return err
			}
			<-authCredentialsChan
			result := a2a.NewStatusUpdateEvent(reqCtx.Task, a2a.TaskStateCompleted, nil)
			result.Final = true
			return q.Write(ctx, result)
		},
	}
	handler := NewHandler(executor, WithTaskStore(ts))

	msg := a2a.NewMessage(a2a.MessageRoleUser, a2a.TextPart{Text: "perform protected operation"})
	result, err := handler.OnSendMessage(ctx, &a2a.MessageSendParams{Message: msg})
	if err != nil {
		t.Fatalf("OnSendMessage() error = %v, wantErr nil", err)
	}
	var taskID a2a.TaskID
	if task, ok := result.(*a2a.Task); ok {
		if task.Status.State != a2a.TaskStateAuthRequired {
			t.Fatalf("OnSendMessage() = %v, want a2a.Task in %q state", result, a2a.TaskStateAuthRequired)
		}
		msg.TaskID = task.ID
		taskID = task.ID
	} else {
		t.Fatalf("OnSendMessage() = %v, want a2a.Task", result)
	}

	_, err = handler.OnSendMessage(ctx, &a2a.MessageSendParams{Message: msg})
	if !strings.Contains(err.Error(), "execution is already in progress") {
		t.Fatalf("OnSendMessage() error = %v, want err to contain 'execution is already in progress'", err)
	}

	authCredentialsChan <- struct{}{}
	time.Sleep(time.Millisecond * 10)

	task, err := handler.OnGetTask(ctx, &a2a.TaskQueryParams{ID: taskID})
	if task.Status.State != a2a.TaskStateCompleted {
		t.Fatalf("handler.OnGetTask() = (%v, %v), want a task in state %q", task, err, a2a.TaskStateCompleted)
	}
}

func TestDefaultRequestHandler_OnSendMessageStreaming_AuthRequired(t *testing.T) {
	ctx := t.Context()
	ts := testutil.NewTestTaskStore()
	authCredentialsChan := make(chan struct{})
	executor := &mockAgentExecutor{
		ExecuteFunc: func(ctx context.Context, reqCtx *RequestContext, q eventqueue.Queue) error {
			if err := q.Write(ctx, a2a.NewStatusUpdateEvent(reqCtx.Task, a2a.TaskStateAuthRequired, nil)); err != nil {
				return err
			}
			<-authCredentialsChan
			result := a2a.NewStatusUpdateEvent(reqCtx.Task, a2a.TaskStateCompleted, nil)
			result.Final = true
			return q.Write(ctx, result)
		},
	}
	handler := NewHandler(executor, WithTaskStore(ts))

	var lastEvent a2a.Event
	msg := a2a.NewMessage(a2a.MessageRoleUser, a2a.TextPart{Text: "perform protected operation"})
	for event, err := range handler.OnSendMessageStream(ctx, &a2a.MessageSendParams{Message: msg}) {
		if upd, ok := event.(*a2a.TaskStatusUpdateEvent); ok && upd.Status.State == a2a.TaskStateAuthRequired {
			go func() { authCredentialsChan <- struct{}{} }()
		}
		if err != nil {
			t.Fatalf("OnSendMessageStream() error = %v, wantErr nil", err)
		}
		lastEvent = event
	}

	if task, ok := lastEvent.(*a2a.TaskStatusUpdateEvent); ok {
		if task.Status.State != a2a.TaskStateCompleted {
			t.Fatalf("OnSendMessageStream() = %v, want status update with state %q", lastEvent, a2a.TaskStateAuthRequired)
		}
	} else {
		t.Fatalf("OnSendMessageStream() = %v, want a2a.TaskStatusUpdateEvent", lastEvent)
	}
}

func TestDefaultRequestHandler_OnSendMessage_QueueCreationFails(t *testing.T) {
	ctx := t.Context()
	wantErr := errors.New("failed to create a queue")
	qm := testutil.NewTestQueueManager().SetGetOrCreateOverride(nil, wantErr)
	handler := newTestHandler(WithEventQueueManager(qm))

	result, err := handler.OnSendMessage(ctx, &a2a.MessageSendParams{Message: &a2a.Message{}})

	if result != nil || !errors.Is(err, wantErr) {
		t.Fatalf("handler.OnSendMessage() = (%v, %v), want error %v", result, err, wantErr)
	}
}

func TestDefaultRequestHandler_OnSendMessage_QueueReadFails(t *testing.T) {
	ctx := t.Context()
	wantErr := errors.New("Read() failed")
	queue := testutil.NewTestEventQueue().SetReadOverride(nil, wantErr)
	qm := testutil.NewTestQueueManager().SetGetOrCreateOverride(queue, nil)
	handler := newTestHandler(WithEventQueueManager(qm))

	result, err := handler.OnSendMessage(ctx, &a2a.MessageSendParams{Message: &a2a.Message{}})

	if result != nil || !errors.Is(err, wantErr) {
		t.Fatalf("handler.OnSendMessage() = (%v, %v), want error %v", result, err, wantErr)
	}
}

func TestDefaultRequestHandler_OnSendMessage_RelatedTaskLoading(t *testing.T) {
	existingTask := &a2a.Task{ID: a2a.NewTaskID(), ContextID: a2a.NewContextID()}
	ctx := t.Context()
	ts := testutil.NewTestTaskStore().WithTasks(t, existingTask)
	executor := newEventReplayAgent([]a2a.Event{a2a.NewMessage(a2a.MessageRoleAgent, a2a.TextPart{Text: "Hello!"})}, nil)
	handler := NewHandler(executor, WithRequestContextInterceptor(&ReferencedTasksLoader{Store: ts}))

	request := &a2a.MessageSendParams{Message: &a2a.Message{ReferenceTasks: []a2a.TaskID{a2a.NewTaskID(), existingTask.ID}}}
	_, err := handler.OnSendMessage(ctx, request)
	if err != nil {
		t.Fatalf("handler.OnSendMessage() failed: %v", err)
	}

	capturedReqContext := executor.capturedReqContext
	if len(capturedReqContext.RelatedTasks) != 1 || capturedReqContext.RelatedTasks[0].ID != existingTask.ID {
		t.Fatalf("RequestContext.RelatedTasks = %v, want [%v]", capturedReqContext.RelatedTasks, existingTask)
	}
}

func TestDefaultRequestHandler_OnSendMessage_AgentExecutionFails(t *testing.T) {
	ctx := t.Context()
	wantErr := errors.New("failed to create a queue")
	executor := newEventReplayAgent([]a2a.Event{}, wantErr)
	handler := NewHandler(executor)

	result, err := handler.OnSendMessage(ctx, &a2a.MessageSendParams{Message: &a2a.Message{}})

	if result != nil || !errors.Is(err, wantErr) {
		t.Fatalf("handler.OnSendMessage() = (%v, %v), want error %v", result, err, wantErr)
	}
}

func TestDefaultRequestHandler_OnSendMessage_NoTaskCreated(t *testing.T) {
	ctx := t.Context()
	getCalled := 0
	savedCalled := 0
	mockStore := testutil.NewTestTaskStore()
	mockStore.GetFunc = func(ctx context.Context, taskID a2a.TaskID) (*a2a.Task, error) {
		getCalled += 1
		return nil, nil
	}
	mockStore.SaveFunc = func(ctx context.Context, task *a2a.Task) error {
		savedCalled += 1
		return nil
	}

	executor := newEventReplayAgent([]a2a.Event{newAgentMessage("hello")}, nil)
	handler := NewHandler(executor, WithTaskStore(mockStore))

	result, gotErr := handler.OnSendMessage(ctx, &a2a.MessageSendParams{Message: &a2a.Message{}})
	if gotErr != nil {
		t.Fatalf("OnSendMessage() error = %v, wantErr nil", gotErr)
	}
	if _, ok := result.(*a2a.Message); !ok {
		t.Fatalf("OnSendMessage() = %v, want a2a.Message", result)
	}

	if getCalled > 0 {
		t.Fatalf("OnSendMessage() TaskStore.Get called %d times, want 0", getCalled)
	}
	if savedCalled > 0 {
		t.Fatalf("OnSendMessage() TaskStore.Save called %d times, want 0", savedCalled)
	}
}

func TestDefaultRequestHandler_OnSendMessage_NewTaskHistory(t *testing.T) {
	ctx := t.Context()
	ts := taskstore.NewMem()
	executor := &mockAgentExecutor{
		ExecuteFunc: func(ctx context.Context, reqCtx *RequestContext, q eventqueue.Queue) error {
			event := a2a.NewStatusUpdateEvent(reqCtx.Task, a2a.TaskStateCompleted, nil)
			event.Final = true
			return q.Write(ctx, event)
		},
	}
	handler := NewHandler(executor, WithTaskStore(ts))

	msg := a2a.NewMessage(a2a.MessageRoleUser, a2a.TextPart{Text: "Complete the task!"})
	result, gotErr := handler.OnSendMessage(ctx, &a2a.MessageSendParams{Message: msg})
	if gotErr != nil {
		t.Fatalf("OnSendMessage() error = %v, wantErr nil", gotErr)
	}
	if task, ok := result.(*a2a.Task); ok {
		if diff := cmp.Diff([]*a2a.Message{msg}, task.History); diff != "" {
			t.Fatalf("OnSendMessage() wrong result (+got,-want):\ngot = %v\nwant = %v\ndiff = %s", task.History, []*a2a.Message{msg}, diff)
		}
	} else {
		t.Fatalf("OnSendMessage() = %v, want a2a.Task", result)
	}
}

func TestDefaultRequestHandler_OnGetTask(t *testing.T) {
	ptr := func(i int) *int {
		return &i
	}

	existingTaskID := a2a.NewTaskID()
	history := []*a2a.Message{{ID: "test-message-1"}, {ID: "test-message-2"}, {ID: "test-message-3"}}

	tests := []struct {
		name    string
		query   *a2a.TaskQueryParams
		want    *a2a.Task
		wantErr error
	}{
		{
			name:  "success with TaskID and full history",
			query: &a2a.TaskQueryParams{ID: existingTaskID},
			want:  &a2a.Task{ID: existingTaskID, History: history},
		},
		{
			name:    "missing TaskID",
			query:   &a2a.TaskQueryParams{ID: ""},
			wantErr: fmt.Errorf("missing TaskID: %w", a2a.ErrInvalidRequest),
		},
		{
			name:    "task not found",
			query:   &a2a.TaskQueryParams{ID: a2a.NewTaskID()},
			wantErr: fmt.Errorf("failed to get task: %w", a2a.ErrTaskNotFound),
		},
		{
			name:  "get task with limited HistoryLength",
			query: &a2a.TaskQueryParams{ID: existingTaskID, HistoryLength: ptr(len(history) - 1)},
			want:  &a2a.Task{ID: existingTaskID, History: history[1:]},
		},
		{
			name:  "get task with larger than available HistoryLength",
			query: &a2a.TaskQueryParams{ID: existingTaskID, HistoryLength: ptr(len(history) + 1)},
			want:  &a2a.Task{ID: existingTaskID, History: history},
		},
		{
			name:  "get task with zero HistoryLength",
			query: &a2a.TaskQueryParams{ID: existingTaskID, HistoryLength: ptr(0)},
			want:  &a2a.Task{ID: existingTaskID, History: make([]*a2a.Message, 0)},
		},
		{
			name:  "get task with negative HistoryLength",
			query: &a2a.TaskQueryParams{ID: existingTaskID, HistoryLength: ptr(-1)},
			want:  &a2a.Task{ID: existingTaskID, History: make([]*a2a.Message, 0)},
		},
	}

	for _, tt := range tests {
		t.Run(tt.name, func(t *testing.T) {
			ctx := t.Context()
			ts := testutil.NewTestTaskStore().WithTasks(t, &a2a.Task{ID: existingTaskID, History: history})
			handler := newTestHandler(WithTaskStore(ts))
			result, err := handler.OnGetTask(ctx, tt.query)
			if tt.wantErr == nil {
				if err != nil {
					t.Fatalf("OnGetTask() error = %v, wantErr nil", err)
				}

				if diff := cmp.Diff(result, tt.want); diff != "" {
					t.Errorf("OnGetTask() got = %v, want %v", result, tt.want)
				}
			} else {
				if err == nil {
					t.Fatalf("OnGetTask() error = nil, wantErr %q", tt.wantErr)
				}
				if err.Error() != tt.wantErr.Error() {
					t.Errorf("OnGetTask() error = %v, wantErr %v", err, tt.wantErr)
				}
			}
		})
	}
}

func TestDefaultRequestHandler_OnGetTask_StoreGetFails(t *testing.T) {
	ctx := t.Context()
	wantErr := errors.New("failed to get task: store get failed")
	ts := testutil.NewTestTaskStore().SetGetOverride(nil, wantErr)
	handler := newTestHandler(WithTaskStore(ts))

	result, err := handler.OnGetTask(ctx, &a2a.TaskQueryParams{ID: a2a.NewTaskID()})
	if result != nil || !errors.Is(err, wantErr) {
		t.Fatalf("OnGetTask() = (%v, %v), want error %v", result, err, wantErr)
	}
}

func TestDefaultRequestHandler_OnCancelTask(t *testing.T) {
	taskToCancel := &a2a.Task{ID: a2a.NewTaskID(), ContextID: a2a.NewContextID(), Status: a2a.TaskStatus{State: a2a.TaskStateWorking}}
	completedTask := &a2a.Task{ID: a2a.NewTaskID(), ContextID: a2a.NewContextID(), Status: a2a.TaskStatus{State: a2a.TaskStateCompleted}}
	canceledTask := &a2a.Task{ID: a2a.NewTaskID(), ContextID: a2a.NewContextID(), Status: a2a.TaskStatus{State: a2a.TaskStateCanceled}}

	tests := []struct {
		name    string
		params  *a2a.TaskIDParams
		want    *a2a.Task
		wantErr error
	}{
		{
			name:   "success",
			params: &a2a.TaskIDParams{ID: taskToCancel.ID},
			want:   newTaskWithStatus(taskToCancel, a2a.TaskStateCanceled, "Cancelled"),
		},
		{
			name:    "nil params",
			params:  nil,
			wantErr: a2a.ErrInvalidRequest,
		},
		{
			name:    "task not found",
			params:  &a2a.TaskIDParams{ID: a2a.NewTaskID()},
			wantErr: fmt.Errorf("failed to cancel: cancelation failed: failed to load a task: %w", a2a.ErrTaskNotFound),
		},
		{
			name:    "task already completed",
			params:  &a2a.TaskIDParams{ID: completedTask.ID},
			wantErr: fmt.Errorf("failed to cancel: cancelation failed: task in non-cancelable state %s: %w", a2a.TaskStateCompleted, a2a.ErrTaskNotCancelable),
		},
		{
			name:   "task already canceled",
			params: &a2a.TaskIDParams{ID: canceledTask.ID},
			want:   canceledTask,
		},
	}

	for _, tt := range tests {
		t.Run(tt.name, func(t *testing.T) {
			ctx := t.Context()
			store := testutil.NewTestTaskStore().WithTasks(t, taskToCancel, completedTask, canceledTask)
			executor := &mockAgentExecutor{
				CancelFunc: func(ctx context.Context, reqCtx *RequestContext, q eventqueue.Queue) error {
					event := newFinalTaskStatusUpdate(taskToCancel, a2a.TaskStateCanceled, "Cancelled")
					return q.Write(ctx, event)
				},
			}
			handler := NewHandler(executor, WithTaskStore(store))

			result, err := handler.OnCancelTask(ctx, tt.params)
			if tt.wantErr == nil {
				if err != nil {
					t.Fatalf("OnCancelTask() error = %v, wantErr nil", err)
				}

				if diff := cmp.Diff(result, tt.want); diff != "" {
					t.Errorf("OnCancelTask() got = %v, want %v", result, tt.want)
				}
			} else {
				if err == nil {
					t.Fatalf("OnCancelTask() error = nil, wantErr %q", tt.wantErr)
				}
				if err.Error() != tt.wantErr.Error() {
					t.Errorf("OnCancelTask() error = %v, wantErr %v", err, tt.wantErr)
				}
			}
		})
	}
}

func TestDefaultRequestHandler_OnResubscribeToTask_Success(t *testing.T) {
	ctx := t.Context()
	taskSeed := &a2a.Task{ID: a2a.NewTaskID(), ContextID: a2a.NewContextID()}
	wantEvents := []a2a.Event{
		newTaskStatusUpdate(taskSeed, a2a.TaskStateSubmitted, "Starting"),
		newTaskStatusUpdate(taskSeed, a2a.TaskStateWorking, "Working..."),
		newFinalTaskStatusUpdate(taskSeed, a2a.TaskStateCompleted, "Done"),
	}

	ts := testutil.NewTestTaskStore().WithTasks(t, taskSeed)
	executor := newEventReplayAgent(wantEvents, nil)
	handler := NewHandler(executor, WithTaskStore(ts))
	executionStarted := make(chan struct{})
	originalExecuteFunc := executor.ExecuteFunc
	executor.ExecuteFunc = func(ctx context.Context, reqCtx *RequestContext, queue eventqueue.Queue) error {
		close(executionStarted)
		time.Sleep(10 * time.Millisecond)
		return originalExecuteFunc(ctx, reqCtx, queue)
	}

	go func() {
		for range handler.OnSendMessageStream(ctx, &a2a.MessageSendParams{Message: &a2a.Message{TaskID: taskSeed.ID}}) {
			// Events have to be consumed to prevent a deadlock.
		}
	}()

	<-executionStarted

	seq := handler.OnResubscribeToTask(ctx, &a2a.TaskIDParams{ID: taskSeed.ID})
	gotEvents, err := collectEvents(seq)
	if err != nil {
		t.Fatalf("collectEvents() failed: %v", err)
	}

	if diff := cmp.Diff(wantEvents, gotEvents); diff != "" {
		t.Errorf("OnResubscribeToTask() events mismatch (-want +got):\n%s", diff)
	}
}

func TestDefaultRequestHandler_OnResubscribeToTask_NotFound(t *testing.T) {
	ctx := t.Context()
	taskID := a2a.NewTaskID()
	wantErr := a2a.ErrTaskNotFound
	executor := &mockAgentExecutor{}
	handler := NewHandler(executor)

	result, err := collectEvents(handler.OnResubscribeToTask(ctx, &a2a.TaskIDParams{ID: taskID}))

	if result != nil || !errors.Is(err, wantErr) {
		t.Errorf("OnResubscribeToTask() = (%v, %v), want error %v", result, err, wantErr)
	}
}

func TestDefaultRequestHandler_OnCancelTask_AgentCancelFails(t *testing.T) {
	ctx := t.Context()
	taskToCancel := &a2a.Task{ID: a2a.NewTaskID(), ContextID: a2a.NewContextID(), Status: a2a.TaskStatus{State: a2a.TaskStateWorking}}
	wantErr := fmt.Errorf("failed to cancel: cancelation failed: agent cancel error")
	store := testutil.NewTestTaskStore().WithTasks(t, taskToCancel)
	executor := &mockAgentExecutor{
		CancelFunc: func(ctx context.Context, reqCtx *RequestContext, q eventqueue.Queue) error {
			return wantErr
		},
	}
	handler := NewHandler(executor, WithTaskStore(store))

	result, err := handler.OnCancelTask(ctx, &a2a.TaskIDParams{ID: taskToCancel.ID})
	if result != nil || !errors.Is(err, wantErr) {
		t.Errorf("OnCancelTask() error = %v, wantErr %v", err, wantErr)
	}
}

func TestDefaultRequestHandler_MultipleRequestContextInterceptors(t *testing.T) {
	ctx := t.Context()
	executor := newEventReplayAgent([]a2a.Event{a2a.NewMessage(a2a.MessageRoleAgent, a2a.TextPart{Text: "Hello!"})}, nil)
	type key1Type struct{}
	key1, val1 := key1Type{}, 2
	interceptor1 := interceptReqCtxFn(func(ctx context.Context, reqCtx *RequestContext) (context.Context, error) {
		return context.WithValue(ctx, key1, val1), nil
	})
	type key2Type struct{}
	key2, val2 := key2Type{}, 43
	interceptor2 := interceptReqCtxFn(func(ctx context.Context, reqCtx *RequestContext) (context.Context, error) {
		return context.WithValue(ctx, key2, val2), nil
	})
	handler := NewHandler(
		executor,
		WithRequestContextInterceptor(interceptor1),
		WithRequestContextInterceptor(interceptor2),
	)

	_, err := handler.OnSendMessage(ctx, &a2a.MessageSendParams{Message: &a2a.Message{}})
	if err != nil {
		t.Fatalf("handler.OnSendMessage() failed: %v", err)
	}

	capturedContext := executor.capturedContext
	if capturedContext.Value(key1) != val1 || capturedContext.Value(key2) != val2 {
		t.Fatalf("Execute() context = %+v, want to have interceptor attached values", capturedContext)
	}
}

func TestDefaultRequestHandler_RequestContextInterceptorRejectsRequest(t *testing.T) {
	ctx := t.Context()
	executor := newEventReplayAgent([]a2a.Event{a2a.NewMessage(a2a.MessageRoleAgent, a2a.TextPart{Text: "Hello!"})}, nil)
	wantErr := errors.New("rejected")
	interceptor := interceptReqCtxFn(func(ctx context.Context, reqCtx *RequestContext) (context.Context, error) {
		return ctx, wantErr
	})
	handler := NewHandler(executor, WithRequestContextInterceptor(interceptor))

	_, err := handler.OnSendMessage(ctx, &a2a.MessageSendParams{Message: &a2a.Message{}})

	if !errors.Is(err, wantErr) {
		t.Fatalf("handler.OnSendMessage() error = %v, want %v", err, wantErr)
	}
	if executor.executeCalled {
		t.Fatal("want agent executor to no be called")
	}
}

<<<<<<< HEAD
func TestDefaultRequestHandler_OnSendMessage_AgentExecutionFails(t *testing.T) {
	ctx := t.Context()
	wantErr := errors.New("failed to create a queue")
	executor := newEventReplayAgent([]a2a.Event{}, wantErr)
	handler := NewHandler(executor)

	result, err := handler.OnSendMessage(ctx, &a2a.MessageSendParams{Message: &a2a.Message{}})

	if result != nil || !errors.Is(err, wantErr) {
		t.Fatalf("handler.OnSendMessage() = (%v, %v), want error %v", result, err, wantErr)
	}
}

func TestDefaultRequestHandler_OnSetTaskPushConfig(t *testing.T) {
=======
func TestDefaultRequestHandler_Unimplemented(t *testing.T) {
	handler := NewHandler(&mockAgentExecutor{})
>>>>>>> f4123ebd
	ctx := t.Context()
	taskID := a2a.TaskID("test-task")

	testCases := []struct {
		name    string
		params  *a2a.TaskPushConfig
		wantErr error
	}{
		{
			name: "valid config with id",
			params: &a2a.TaskPushConfig{
				TaskID: taskID,
				Config: a2a.PushConfig{ID: "config-1", URL: "https://example.com/push"},
			},
		},
		{
			name: "valid config without id",
			params: &a2a.TaskPushConfig{
				TaskID: taskID,
				Config: a2a.PushConfig{URL: "https://example.com/push-no-id"},
			},
		},
		{
			name: "invalid config - empty URL",
			params: &a2a.TaskPushConfig{
				TaskID: taskID,
				Config: a2a.PushConfig{ID: "config-invalid"},
			},
			wantErr: errors.New("failed to save push config: push config endpoint cannot be empty"),
		},
	}

	for _, tc := range testCases {
		t.Run(tc.name, func(t *testing.T) {
			handler := newTestHandler()
			got, err := handler.OnSetTaskPushConfig(ctx, tc.params)

			if tc.wantErr != nil {
				if err == nil || err.Error() != tc.wantErr.Error() {
					t.Fatalf("OnSetTaskPushConfig() error = %v, want %v", err, tc.wantErr)
				}
				return
			}

			if err != nil {
				t.Fatalf("OnSetTaskPushConfig() failed: %v", err)
			}

			if got.Config.ID == "" {
				t.Fatalf("OnSetTaskPushConfig() expected a generated ID, but it was empty")
			}

			if tc.params.Config.ID == "" {
				got.Config.ID = ""
			}

			if diff := cmp.Diff(tc.params, got); diff != "" {
				t.Fatalf("OnSetTaskPushConfig() mismatch (-want +got):\n%s", diff)
			}
		})
	}
}

func TestDefaultRequestHandler_OnGetTaskPushConfig(t *testing.T) {
	ctx := t.Context()
	taskID := a2a.TaskID("test-task")
	config1 := a2a.PushConfig{ID: "config-1", URL: "https://example.com/push1"}

	handler := newTestHandler()
	_, err := handler.OnSetTaskPushConfig(ctx, &a2a.TaskPushConfig{TaskID: taskID, Config: config1})
	if err != nil {
		t.Fatalf("Setup: OnSetTaskPushConfig() failed: %v", err)
	}

	testCases := []struct {
		name    string
		params  *a2a.GetTaskPushConfigParams
		want    *a2a.TaskPushConfig
		wantErr error
	}{
		{
			name:   "success",
			params: &a2a.GetTaskPushConfigParams{TaskID: taskID, ConfigID: config1.ID},
			want:   &a2a.TaskPushConfig{TaskID: taskID, Config: config1},
		},
		{
			name:    "non-existent config",
			params:  &a2a.GetTaskPushConfigParams{TaskID: taskID, ConfigID: "non-existent"},
			wantErr: a2a.ErrPushConfigNotFound,
		},
		{
			name:    "non-existent task",
			params:  &a2a.GetTaskPushConfigParams{TaskID: "non-existent-task", ConfigID: config1.ID},
			wantErr: a2a.ErrPushConfigNotFound,
		},
	}

	for _, tc := range testCases {
		t.Run(tc.name, func(t *testing.T) {
			got, err := handler.OnGetTaskPushConfig(ctx, tc.params)
			if !errors.Is(err, tc.wantErr) {
				t.Fatalf("OnGetTaskPushConfig() error = %v, want %v", err, tc.wantErr)
			}
			if tc.wantErr == nil {
				if diff := cmp.Diff(tc.want, got); diff != "" {
					t.Errorf("OnGetTaskPushConfig() mismatch (-want +got):\n%s", diff)
				}
			}
		})
	}
}

func TestDefaultRequestHandler_OnListTaskPushConfig(t *testing.T) {
	ctx := t.Context()
	taskID := a2a.TaskID("test-task")
	config1 := a2a.PushConfig{ID: "config-1", URL: "https://example.com/push1"}
	config2 := a2a.PushConfig{ID: "config-2", URL: "https://example.com/push2"}
	emptyTaskID := a2a.TaskID("empty-task")

	handler := newTestHandler()
	if _, err := handler.OnSetTaskPushConfig(ctx, &a2a.TaskPushConfig{TaskID: taskID, Config: config1}); err != nil {
		t.Fatalf("Setup: OnSetTaskPushConfig() for config1 failed: %v", err)
	}
	if _, err := handler.OnSetTaskPushConfig(ctx, &a2a.TaskPushConfig{TaskID: taskID, Config: config2}); err != nil {
		t.Fatalf("Setup: OnSetTaskPushConfig() for config2 failed: %v", err)
	}
	if _, err := handler.OnSetTaskPushConfig(ctx, &a2a.TaskPushConfig{TaskID: emptyTaskID, Config: config1}); err != nil {
		t.Fatalf("Setup: OnSetTaskPushConfig() for empty task failed: %v", err)
	}
	if err := handler.OnDeleteTaskPushConfig(ctx, &a2a.DeleteTaskPushConfigParams{TaskID: emptyTaskID, ConfigID: config1.ID}); err != nil {
		t.Fatalf("Setup: OnDeleteTaskPushConfig() for empty task failed: %v", err)
	}

	testCases := []struct {
		name   string
		params *a2a.ListTaskPushConfigParams
		want   []*a2a.TaskPushConfig
	}{
		{
			name:   "list existing",
			params: &a2a.ListTaskPushConfigParams{TaskID: taskID},
			want: []*a2a.TaskPushConfig{
				{TaskID: taskID, Config: config1},
				{TaskID: taskID, Config: config2},
			},
		},
		{
			name:   "list with empty task",
			params: &a2a.ListTaskPushConfigParams{TaskID: emptyTaskID},
			want:   []*a2a.TaskPushConfig{},
		},
		{
			name:   "list non-existent task",
			params: &a2a.ListTaskPushConfigParams{TaskID: "non-existent-task"},
			want:   []*a2a.TaskPushConfig{},
		},
	}

	for _, tc := range testCases {
		t.Run(tc.name, func(t *testing.T) {
			got, err := handler.OnListTaskPushConfig(ctx, tc.params)
			if err != nil {
				t.Fatalf("OnListTaskPushConfig() failed: %v", err)
			}
			sort.Slice(got, func(i, j int) bool { return got[i].Config.ID < got[j].Config.ID })
			if diff := cmp.Diff(tc.want, got); diff != "" {
				t.Errorf("OnListTaskPushConfig() mismatch (-want +got):\n%s", diff)
			}
		})
	}
}

func TestDefaultRequestHandler_OnDeleteTaskPushConfig(t *testing.T) {
	ctx := t.Context()
	taskID := a2a.TaskID("test-task")
	config1 := a2a.PushConfig{ID: "config-1", URL: "https://example.com/push1"}
	config2 := a2a.PushConfig{ID: "config-2", URL: "https://example.com/push2"}

	testCases := []struct {
		name       string
		params     *a2a.DeleteTaskPushConfigParams
		wantRemain []*a2a.TaskPushConfig
	}{
		{
			name:       "delete existing",
			params:     &a2a.DeleteTaskPushConfigParams{TaskID: taskID, ConfigID: config1.ID},
			wantRemain: []*a2a.TaskPushConfig{{TaskID: taskID, Config: config2}},
		},
		{
			name:   "delete non-existent config",
			params: &a2a.DeleteTaskPushConfigParams{TaskID: taskID, ConfigID: "non-existent"},
			wantRemain: []*a2a.TaskPushConfig{
				{TaskID: taskID, Config: config1},
				{TaskID: taskID, Config: config2},
			},
		},
		{
			name:   "delete from non-existent task",
			params: &a2a.DeleteTaskPushConfigParams{TaskID: "non-existent-task", ConfigID: config1.ID},
			wantRemain: []*a2a.TaskPushConfig{
				{TaskID: taskID, Config: config1},
				{TaskID: taskID, Config: config2},
			},
		},
	}

	for _, tc := range testCases {
		t.Run(tc.name, func(t *testing.T) {
			handler := newTestHandler()
			if _, err := handler.OnSetTaskPushConfig(ctx, &a2a.TaskPushConfig{TaskID: taskID, Config: config1}); err != nil {
				t.Fatalf("Setup: OnSetTaskPushConfig() for config1 failed: %v", err)
			}
			if _, err := handler.OnSetTaskPushConfig(ctx, &a2a.TaskPushConfig{TaskID: taskID, Config: config2}); err != nil {
				t.Fatalf("Setup: OnSetTaskPushConfig() for config2 failed: %v", err)
			}

			err := handler.OnDeleteTaskPushConfig(ctx, tc.params)
			if err != nil {
				t.Fatalf("OnDeleteTaskPushConfig() failed: %v", err)
			}

			got, err := handler.OnListTaskPushConfig(ctx, &a2a.ListTaskPushConfigParams{TaskID: taskID})
			if err != nil {
				t.Fatalf("OnListTaskPushConfig() for verification failed: %v", err)
			}

			sort.Slice(got, func(i, j int) bool { return got[i].Config.ID < got[j].Config.ID })
			if diff := cmp.Diff(tc.wantRemain, got); diff != "" {
				t.Errorf("Remaining configs mismatch (-want +got):\n%s", diff)
			}
		})
	}
}

type interceptReqCtxFn func(context.Context, *RequestContext) (context.Context, error)

func (fn interceptReqCtxFn) Intercept(ctx context.Context, reqCtx *RequestContext) (context.Context, error) {
	return fn(ctx, reqCtx)
}

// mockAgentExecutor is a mock of AgentExecutor.
type mockAgentExecutor struct {
	executeCalled      bool
	capturedContext    context.Context
	capturedReqContext *RequestContext

	ExecuteFunc func(ctx context.Context, reqCtx *RequestContext, queue eventqueue.Queue) error
	CancelFunc  func(ctx context.Context, reqCtx *RequestContext, queue eventqueue.Queue) error
}

func (m *mockAgentExecutor) Execute(ctx context.Context, reqCtx *RequestContext, queue eventqueue.Queue) error {
	m.executeCalled = true
	m.capturedContext = ctx
	m.capturedReqContext = reqCtx
	if m.ExecuteFunc != nil {
		return m.ExecuteFunc(ctx, reqCtx, queue)
	}
	return nil
}

func (m *mockAgentExecutor) Cancel(ctx context.Context, reqCtx *RequestContext, queue eventqueue.Queue) error {
	if m.CancelFunc != nil {
		return m.CancelFunc(ctx, reqCtx, queue)
	}
	return errors.New("Cancel() not implemented")
}

func newEventReplayAgent(toSend []a2a.Event, err error) *mockAgentExecutor {
	return &mockAgentExecutor{
		ExecuteFunc: func(ctx context.Context, reqCtx *RequestContext, q eventqueue.Queue) error {
			for _, event := range toSend {
				if err := q.Write(ctx, event); err != nil {
					return err
				}
			}
			return err
		},
	}
}

func newTestHandler(opts ...RequestHandlerOption) RequestHandler {
	mockExec := newEventReplayAgent([]a2a.Event{}, nil)
	return NewHandler(mockExec, opts...)
}

func newAgentMessage(text string) *a2a.Message {
	return &a2a.Message{ID: "message-id", Parts: []a2a.Part{a2a.TextPart{Text: text}}, Role: a2a.MessageRoleAgent}
}

func newUserMessage(task *a2a.Task, text string) *a2a.Message {
	return &a2a.Message{
		ID:     "message-id",
		Parts:  []a2a.Part{a2a.TextPart{Text: text}},
		Role:   a2a.MessageRoleUser,
		TaskID: task.ID,
	}
}

func newTaskStatusUpdate(task *a2a.Task, state a2a.TaskState, msg string) *a2a.TaskStatusUpdateEvent {
	ue := a2a.NewStatusUpdateEvent(task, state, newAgentMessage(msg))
	ue.Status.Timestamp = &fixedTime
	return ue
}

func newFinalTaskStatusUpdate(task *a2a.Task, state a2a.TaskState, msg string) *a2a.TaskStatusUpdateEvent {
	res := newTaskStatusUpdate(task, state, msg)
	res.Final = true
	return res
}

func newTaskWithStatus(task *a2a.Task, state a2a.TaskState, msg string) *a2a.Task {
	status := a2a.TaskStatus{State: state, Message: newAgentMessage(msg)}
	status.Timestamp = &fixedTime
	return &a2a.Task{ID: task.ID, ContextID: task.ContextID, Status: status}
}

func newTaskWithMeta(task *a2a.Task, meta map[string]any) *a2a.Task {
	return &a2a.Task{ID: task.ID, ContextID: task.ContextID, Metadata: meta}
}

func newArtifactEvent(task *a2a.Task, aid a2a.ArtifactID, parts ...a2a.Part) *a2a.TaskArtifactUpdateEvent {
	ev := a2a.NewArtifactEvent(task, parts...)
	ev.Artifact.ID = aid
	return ev
}

func collectEvents(seq iter.Seq2[a2a.Event, error]) ([]a2a.Event, error) {
	var events []a2a.Event
	for event, err := range seq {
		if err != nil {
			return events, err
		}
		events = append(events, event)
	}
	return events, nil
}<|MERGE_RESOLUTION|>--- conflicted
+++ resolved
@@ -18,11 +18,8 @@
 	"context"
 	"errors"
 	"fmt"
-<<<<<<< HEAD
+	"iter"
 	"sort"
-=======
-	"iter"
->>>>>>> f4123ebd
 	"strings"
 	"testing"
 	"time"
@@ -820,25 +817,7 @@
 	}
 }
 
-<<<<<<< HEAD
-func TestDefaultRequestHandler_OnSendMessage_AgentExecutionFails(t *testing.T) {
-	ctx := t.Context()
-	wantErr := errors.New("failed to create a queue")
-	executor := newEventReplayAgent([]a2a.Event{}, wantErr)
-	handler := NewHandler(executor)
-
-	result, err := handler.OnSendMessage(ctx, &a2a.MessageSendParams{Message: &a2a.Message{}})
-
-	if result != nil || !errors.Is(err, wantErr) {
-		t.Fatalf("handler.OnSendMessage() = (%v, %v), want error %v", result, err, wantErr)
-	}
-}
-
 func TestDefaultRequestHandler_OnSetTaskPushConfig(t *testing.T) {
-=======
-func TestDefaultRequestHandler_Unimplemented(t *testing.T) {
-	handler := NewHandler(&mockAgentExecutor{})
->>>>>>> f4123ebd
 	ctx := t.Context()
 	taskID := a2a.TaskID("test-task")
 
