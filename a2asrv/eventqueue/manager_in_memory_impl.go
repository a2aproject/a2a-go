// Copyright 2025 The A2A Authors
//
// Licensed under the Apache License, Version 2.0 (the "License");
// you may not use this file except in compliance with the License.
// You may obtain a copy of the License at
//
//     http://www.apache.org/licenses/LICENSE-2.0
//
// Unless required by applicable law or agreed to in writing, software
// distributed under the License is distributed on an "AS IS" BASIS,
// WITHOUT WARRANTIES OR CONDITIONS OF ANY KIND, either express or implied.
// See the License for the specific language governing permissions and
// limitations under the License.

package eventqueue

import (
	"context"
	"fmt"
	"sync"

	"github.com/a2aproject/a2a-go/a2a"
)

// Implements Manager interface
type inMemoryManager struct {
	mu     sync.Mutex
	queues map[a2a.TaskID]Queue
}

// NewInMemoryManager creates a new queue manager
func NewInMemoryManager() Manager {
	return &inMemoryManager{
		queues: make(map[a2a.TaskID]Queue),
	}
}

func (m *inMemoryManager) GetOrCreate(ctx context.Context, taskID a2a.TaskID) (Queue, error) {
	m.mu.Lock()
	defer m.mu.Unlock()
	if _, ok := m.queues[taskID]; !ok {
		queue := NewInMemoryQueue(defaultMaxQueueSize)
		m.queues[taskID] = queue
	}
	return m.queues[taskID], nil
}

<<<<<<< HEAD
func (m *inMemoryManager) Get(ctx context.Context, taskId a2a.TaskID) (Queue, bool) {
	m.mu.Lock()
	defer m.mu.Unlock()
	queue, ok := m.queues[taskId]
	return queue, ok
}

func (m *inMemoryManager) Destroy(ctx context.Context, taskId a2a.TaskID) error {
=======
func (m *inMemoryManager) Get(ctx context.Context, taskID a2a.TaskID) (Queue, bool) {
>>>>>>> c7251a7e
	m.mu.Lock()
	defer m.mu.Unlock()
	queue, ok := m.queues[taskID]
	return queue, ok
}

func (m *inMemoryManager) Destroy(ctx context.Context, taskID a2a.TaskID) error {
	m.mu.Lock()
	defer m.mu.Unlock()
	if _, ok := m.queues[taskID]; !ok {
		// todo: consider not failing when it already has desired state
		return fmt.Errorf("queue cannot be destroyed as queue for taskID: %s does not exist", taskID)
	}
	queue := m.queues[taskID]
	_ = queue.Close() // in memory queue close never fails
	delete(m.queues, taskID)
	return nil
}<|MERGE_RESOLUTION|>--- conflicted
+++ resolved
@@ -45,18 +45,7 @@
 	return m.queues[taskID], nil
 }
 
-<<<<<<< HEAD
-func (m *inMemoryManager) Get(ctx context.Context, taskId a2a.TaskID) (Queue, bool) {
-	m.mu.Lock()
-	defer m.mu.Unlock()
-	queue, ok := m.queues[taskId]
-	return queue, ok
-}
-
-func (m *inMemoryManager) Destroy(ctx context.Context, taskId a2a.TaskID) error {
-=======
 func (m *inMemoryManager) Get(ctx context.Context, taskID a2a.TaskID) (Queue, bool) {
->>>>>>> c7251a7e
 	m.mu.Lock()
 	defer m.mu.Unlock()
 	queue, ok := m.queues[taskID]
