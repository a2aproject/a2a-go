--- conflicted
+++ resolved
@@ -45,18 +45,14 @@
 	return m.queues[taskID], nil
 }
 
-<<<<<<< HEAD
-func (m *inMemoryManager) Get(ctx context.Context, taskId a2a.TaskID) (Queue, bool) {
+func (m *inMemoryManager) Get(ctx context.Context, taskID a2a.TaskID) (Queue, bool) {
 	m.mu.Lock()
 	defer m.mu.Unlock()
-	queue, ok := m.queues[taskId]
+	queue, ok := m.queues[taskID]
 	return queue, ok
 }
 
-func (m *inMemoryManager) Destroy(ctx context.Context, taskId a2a.TaskID) error {
-=======
 func (m *inMemoryManager) Destroy(ctx context.Context, taskID a2a.TaskID) error {
->>>>>>> 0951293e
 	m.mu.Lock()
 	defer m.mu.Unlock()
 	if _, ok := m.queues[taskID]; !ok {
