// Copyright 2025 The A2A Authors
//
// Licensed under the Apache License, Version 2.0 (the "License");
// you may not use this file except in compliance with the License.
// You may obtain a copy of the License at
//
//     http://www.apache.org/licenses/LICENSE-2.0
//
// Unless required by applicable law or agreed to in writing, software
// distributed under the License is distributed on an "AS IS" BASIS,
// WITHOUT WARRANTIES OR CONDITIONS OF ANY KIND, either express or implied.
// See the License for the specific language governing permissions and
// limitations under the License.

package eventqueue

import (
	"context"
	"sync"
	"sync/atomic"

	"github.com/a2aproject/a2a-go/a2a"
)

const defaultMaxQueueSize = 1024

type semaphore struct {
	tokens chan any
}

// Implements Queue interface
type inMemoryQueue struct {
<<<<<<< HEAD
	// semaphore plays the role of a mutex for events channel, but provides
	// acquireInContext method which unblocks if context.Context get canceled.
	// can be held for a long time if Write() blocks on trying to write to a full channel.
	semaphore *semaphore
	// events channel is the queue backing mechanism.
=======
	// semaphore plays the role of a mutex for events channel, but provides acquireInContext
	// method which resolves to error if context.Context get canceled.
	// The semaphore might be held for a long time if Write() blocks on trying to write to a full channel.
	semaphore *semaphore
	// events channel is where Write() sends events to and Read() receives events from.
>>>>>>> 0ac987fc
	events chan a2a.Event

	// closeMu is acquired by Close() for the whole duration of method execution.
	// If there are concurrent Close() calls the first one to acquire the mutex ensures the queue
<<<<<<< HEAD
	// is canceled and others wait for it to finish.
	// We do this to guarantee that no Writes are accepted after Close() exits.
	closeMu sync.Mutex
	// closed indicates that the queue has been closed but still can be drained by Read().
	// We use atomic.Bool because Write() reads closed state without acquiring closeMu.
	closed atomic.Bool
=======
	// is canceled, and other calls wait for it to finish.
	// We do this to guarantee that no Writes are accepted after Close() exits.
	closeMu sync.Mutex
	// closed indicates that the queue has been closed but still can be drained by Read().
	// Close() updates the field and Write() reads it, so it requires both closeMu and semaphore
	// for the race detector to be happy.
	closed bool
>>>>>>> 0ac987fc
	// closeChan is closed by Close() to ensure Write() calls are not blocked on trying to write
	// to a full events channel, preventing Close() to close it.
	closeChan chan struct{}
}

func newSemaphore(count int) *semaphore {
	return &semaphore{tokens: make(chan any, count)}
}

func (s *semaphore) acquire() {
	s.tokens <- struct{}{}
}

func (s *semaphore) acquireWithContext(ctx context.Context) error {
	select {
	case s.tokens <- struct{}{}:
		return nil
	case <-ctx.Done():
		return ctx.Err()
	}
}

func (s *semaphore) release() {
	<-s.tokens
}

// NewInMemoryQueue creates a new queue of desired size
func NewInMemoryQueue(size int) Queue {
	return &inMemoryQueue{
		// todo: consider using https://pkg.go.dev/golang.org/x/sync/semaphore instead
		semaphore: newSemaphore(1),
		// todo: explore dynamically growing implementations (with a max-cap) to avoid preallocating a large buffered channel
		// examples:
		// https://github.com/modelcontextprotocol/go-sdk/blob/a76bae3a11c008d59488083185d05a74b86f429c/mcp/transport.go#L305
		// https://github.com/golang/net/blob/master/quic/queue.go
		events:    make(chan a2a.Event, size),
		closeChan: make(chan struct{}),
	}
}

func (q *inMemoryQueue) Write(ctx context.Context, event a2a.Event) error {
	if err := q.semaphore.acquireWithContext(ctx); err != nil {
		return err
	}
	defer q.semaphore.release()

	if q.closed.Load() {
		return ErrQueueClosed
	}

	select {
	case q.events <- event:
		return nil
	case <-q.closeChan:
		return ErrQueueClosed
	case <-ctx.Done():
		return ctx.Err()
	}
}

func (q *inMemoryQueue) Read(ctx context.Context) (a2a.Event, error) {
	// q.closed is not checked so that the readers can drain the queue.
	select {
	case event, ok := <-q.events:
		if !ok {
			return nil, ErrQueueClosed
		}
		return event, nil
	case <-ctx.Done():
		return nil, ctx.Err()
	}
}

func (q *inMemoryQueue) Close() error {
	q.closeMu.Lock()
	defer q.closeMu.Unlock()

	if q.closed.Load() {
		return nil
	}
<<<<<<< HEAD
	q.closed.Store(true)
=======
>>>>>>> 0ac987fc

	// Ensure there's no Write() holding the semaphore blocked on trying to write to a full channel.
	close(q.closeChan)
	q.semaphore.acquire()
	defer q.semaphore.release()

	close(q.events)
	q.closed = true

	return nil
}<|MERGE_RESOLUTION|>--- conflicted
+++ resolved
@@ -17,7 +17,6 @@
 import (
 	"context"
 	"sync"
-	"sync/atomic"
 
 	"github.com/a2aproject/a2a-go/a2a"
 )
@@ -30,31 +29,15 @@
 
 // Implements Queue interface
 type inMemoryQueue struct {
-<<<<<<< HEAD
-	// semaphore plays the role of a mutex for events channel, but provides
-	// acquireInContext method which unblocks if context.Context get canceled.
-	// can be held for a long time if Write() blocks on trying to write to a full channel.
-	semaphore *semaphore
-	// events channel is the queue backing mechanism.
-=======
 	// semaphore plays the role of a mutex for events channel, but provides acquireInContext
 	// method which resolves to error if context.Context get canceled.
 	// The semaphore might be held for a long time if Write() blocks on trying to write to a full channel.
 	semaphore *semaphore
 	// events channel is where Write() sends events to and Read() receives events from.
->>>>>>> 0ac987fc
 	events chan a2a.Event
 
 	// closeMu is acquired by Close() for the whole duration of method execution.
 	// If there are concurrent Close() calls the first one to acquire the mutex ensures the queue
-<<<<<<< HEAD
-	// is canceled and others wait for it to finish.
-	// We do this to guarantee that no Writes are accepted after Close() exits.
-	closeMu sync.Mutex
-	// closed indicates that the queue has been closed but still can be drained by Read().
-	// We use atomic.Bool because Write() reads closed state without acquiring closeMu.
-	closed atomic.Bool
-=======
 	// is canceled, and other calls wait for it to finish.
 	// We do this to guarantee that no Writes are accepted after Close() exits.
 	closeMu sync.Mutex
@@ -62,7 +45,6 @@
 	// Close() updates the field and Write() reads it, so it requires both closeMu and semaphore
 	// for the race detector to be happy.
 	closed bool
->>>>>>> 0ac987fc
 	// closeChan is closed by Close() to ensure Write() calls are not blocked on trying to write
 	// to a full events channel, preventing Close() to close it.
 	closeChan chan struct{}
@@ -109,7 +91,7 @@
 	}
 	defer q.semaphore.release()
 
-	if q.closed.Load() {
+	if q.closed {
 		return ErrQueueClosed
 	}
 
@@ -140,13 +122,9 @@
 	q.closeMu.Lock()
 	defer q.closeMu.Unlock()
 
-	if q.closed.Load() {
+	if q.closed {
 		return nil
 	}
-<<<<<<< HEAD
-	q.closed.Store(true)
-=======
->>>>>>> 0ac987fc
 
 	// Ensure there's no Write() holding the semaphore blocked on trying to write to a full channel.
 	close(q.closeChan)
