--- conflicted
+++ resolved
@@ -113,15 +113,16 @@
 	}
 }
 
-<<<<<<< HEAD
 // WithCallInterceptor adds a CallInterceptor which will be applied to all requests and responses.
 func WithCallInterceptor(interceptor CallInterceptor) RequestHandlerOption {
 	return func(ih *InterceptedHandler, h *defaultRequestHandler) {
 		ih.Interceptors = append(ih.Interceptors, interceptor)
-=======
+	}
+}
+
 // WithExtendedAgentCard sets a static extended authenticated agent card.
 func WithExtendedAgentCard(card *a2a.AgentCard) RequestHandlerOption {
-	return func(h *defaultRequestHandler) {
+	return func(ih *InterceptedHandler, h *defaultRequestHandler) {
 		h.authenticatedCardProducer = AgentCardProducerFn(func(ctx context.Context) (*a2a.AgentCard, error) {
 			return card, nil
 		})
@@ -130,9 +131,8 @@
 
 // WithExtendedAgentCardProducer sets a dynamic extended authenticated agent card producer.
 func WithExtendedAgentCardProducer(cardProducer AgentCardProducer) RequestHandlerOption {
-	return func(h *defaultRequestHandler) {
+	return func(ih *InterceptedHandler, h *defaultRequestHandler) {
 		h.authenticatedCardProducer = cardProducer
->>>>>>> 2b710787
 	}
 }
 
@@ -155,13 +155,6 @@
 }
 
 func (h *defaultRequestHandler) OnGetTask(ctx context.Context, query *a2a.TaskQueryParams) (*a2a.Task, error) {
-<<<<<<< HEAD
-	if query == nil {
-		return nil, a2a.ErrInvalidRequest
-	}
-
-	return nil, ErrUnimplemented
-=======
 	taskID := query.ID
 	if taskID == "" {
 		return nil, fmt.Errorf("missing TaskID: %w", a2a.ErrInvalidRequest)
@@ -183,7 +176,6 @@
 	}
 
 	return task, nil
->>>>>>> 2b710787
 }
 
 func (h *defaultRequestHandler) OnCancelTask(ctx context.Context, params *a2a.TaskIDParams) (*a2a.Task, error) {
@@ -207,15 +199,7 @@
 }
 
 func (h *defaultRequestHandler) OnSendMessage(ctx context.Context, params *a2a.MessageSendParams) (a2a.SendMessageResult, error) {
-<<<<<<< HEAD
-	if params == nil {
-		return nil, a2a.ErrInvalidRequest
-	}
-
-	execution, err := h.handleSendMessage(ctx, params)
-=======
 	execution, subscription, err := h.handleSendMessage(ctx, params)
->>>>>>> 2b710787
 	if err != nil {
 		return nil, err
 	}
@@ -237,36 +221,16 @@
 }
 
 func (h *defaultRequestHandler) OnSendMessageStream(ctx context.Context, params *a2a.MessageSendParams) iter.Seq2[a2a.Event, error] {
-<<<<<<< HEAD
-	return func(yield func(a2a.Event, error) bool) {
-		if params == nil {
-			yield(nil, a2a.ErrInvalidRequest)
-			return
-		}
-
-		execution, err := h.handleSendMessage(ctx, params)
-		if err != nil {
-=======
 	_, subscription, err := h.handleSendMessage(ctx, params)
 
 	if err != nil {
 		return func(yield func(a2a.Event, error) bool) {
->>>>>>> 2b710787
 			yield(nil, err)
 			return
 		}
-
-		for ev, err := range execution.Events(ctx) {
-			if !yield(ev, err) {
-				return
-			}
-		}
-	}
-<<<<<<< HEAD
-=======
+	}
 
 	return subscription.Events(ctx)
->>>>>>> 2b710787
 }
 
 func (h *defaultRequestHandler) OnResubscribeToTask(ctx context.Context, params *a2a.TaskIDParams) iter.Seq2[a2a.Event, error] {
@@ -290,14 +254,7 @@
 	}
 }
 
-<<<<<<< HEAD
-func (h *defaultRequestHandler) handleSendMessage(ctx context.Context, params *a2a.MessageSendParams) (*taskexec.Execution, error) {
-	if params == nil {
-		return nil, a2a.ErrInvalidRequest
-	}
-=======
 func (h *defaultRequestHandler) handleSendMessage(ctx context.Context, params *a2a.MessageSendParams) (*taskexec.Execution, *taskexec.Subscription, error) {
->>>>>>> 2b710787
 	if params.Message == nil {
 		return nil, nil, fmt.Errorf("message is required: %w", a2a.ErrInvalidRequest)
 	}
