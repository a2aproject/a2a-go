// Copyright 2025 The A2A Authors
//
// Licensed under the Apache License, Version 2.0 (the "License");
// you may not use this file except in compliance with the License.
// You may obtain a copy of the License at
//
//     http://www.apache.org/licenses/LICENSE-2.0
//
// Unless required by applicable law or agreed to in writing, software
// distributed under the License is distributed on an "AS IS" BASIS,
// WITHOUT WARRANTIES OR CONDITIONS OF ANY KIND, either express or implied.
// See the License for the specific language governing permissions and
// limitations under the License.

package a2asrv

import (
	"context"
	"errors"
	"fmt"
	"iter"

	"github.com/a2aproject/a2a-go/a2a"
	"github.com/a2aproject/a2a-go/a2asrv/eventqueue"
	"github.com/a2aproject/a2a-go/internal/pushconfig"
	"github.com/a2aproject/a2a-go/internal/taskexec"
	"github.com/a2aproject/a2a-go/internal/taskstore"
)

var ErrUnimplemented = errors.New("unimplemented")

// RequestHandler defines a transport-agnostic interface for handling incoming A2A requests.
type RequestHandler interface {
	// OnGetTask handles the 'tasks/get' protocol method.
	OnGetTask(ctx context.Context, query *a2a.TaskQueryParams) (*a2a.Task, error)

	// OnCancelTask handles the 'tasks/cancel' protocol method.
	OnCancelTask(ctx context.Context, id *a2a.TaskIDParams) (*a2a.Task, error)

	// OnSendMessage handles the 'message/send' protocol method (non-streaming).
	OnSendMessage(ctx context.Context, message *a2a.MessageSendParams) (a2a.SendMessageResult, error)

	// OnResubscribeToTask handles the `tasks/resubscribe` protocol method.
	OnResubscribeToTask(ctx context.Context, id *a2a.TaskIDParams) iter.Seq2[a2a.Event, error]

	// OnSendMessageStream handles the 'message/stream' protocol method (streaming).
	OnSendMessageStream(ctx context.Context, message *a2a.MessageSendParams) iter.Seq2[a2a.Event, error]

	// OnGetTaskPushConfig handles the `tasks/pushNotificationConfig/get` protocol method.
	OnGetTaskPushConfig(ctx context.Context, params *a2a.GetTaskPushConfigParams) (*a2a.TaskPushConfig, error)

	// OnListTaskPushConfig handles the `tasks/pushNotificationConfig/list` protocol method.
	OnListTaskPushConfig(ctx context.Context, params *a2a.ListTaskPushConfigParams) ([]*a2a.TaskPushConfig, error)

	// OnSetTaskPushConfig handles the `tasks/pushNotificationConfig/set` protocol method.
	OnSetTaskPushConfig(ctx context.Context, params *a2a.TaskPushConfig) (*a2a.TaskPushConfig, error)

	// OnDeleteTaskPushConfig handles the `tasks/pushNotificationConfig/delete` protocol method.
	OnDeleteTaskPushConfig(ctx context.Context, params *a2a.DeleteTaskPushConfigParams) error
}

// Implements a2asrv.RequestHandler
type defaultRequestHandler struct {
	agentExecutor AgentExecutor
	execManager   *taskexec.Manager

	pushNotifier PushNotifier
	queueManager eventqueue.Manager

	pushConfigStore        PushConfigStore
	taskStore              TaskStore
	reqContextInterceptors []RequestContextInterceptor
}

type RequestHandlerOption func(*defaultRequestHandler)

// WithTaskStore overrides TaskStore with custom implementation
func WithTaskStore(store TaskStore) RequestHandlerOption {
	return func(h *defaultRequestHandler) {
		h.taskStore = store
	}
}

// WithEventQueueManager overrides eventqueue.Manager with custom implementation
func WithEventQueueManager(manager eventqueue.Manager) RequestHandlerOption {
	return func(h *defaultRequestHandler) {
		h.queueManager = manager
	}
}

// WithPushConfigStore overrides default PushConfigStore with custom implementation
func WithPushConfigStore(store PushConfigStore) RequestHandlerOption {
	return func(h *defaultRequestHandler) {
		h.pushConfigStore = store
	}
}

// WithPushNotifier overrides default PushNotifier with custom implementation
func WithPushNotifier(notifier PushNotifier) RequestHandlerOption {
	return func(h *defaultRequestHandler) {
		h.pushNotifier = notifier
	}
}

// WithRequestContextInterceptor overrides default RequestContextInterceptor with custom implementation
func WithRequestContextInterceptor(interceptor RequestContextInterceptor) RequestHandlerOption {
	return func(h *defaultRequestHandler) {
		h.reqContextInterceptors = append(h.reqContextInterceptors, interceptor)
	}
}

// NewHandler creates a new request handler
func NewHandler(executor AgentExecutor, options ...RequestHandlerOption) RequestHandler {
	h := &defaultRequestHandler{
		agentExecutor:   executor,
		queueManager:    eventqueue.NewInMemoryManager(),
		taskStore:       taskstore.NewMem(),
		pushConfigStore: pushconfig.NewInMemoryStore(),
	}

	for _, option := range options {
		option(h)
	}

	h.execManager = taskexec.NewManager(h.queueManager)

	return h
}

func (h *defaultRequestHandler) OnGetTask(ctx context.Context, query *a2a.TaskQueryParams) (*a2a.Task, error) {
	taskID := query.ID
	if taskID == "" {
		return nil, fmt.Errorf("missing TaskID: %w", a2a.ErrInvalidRequest)
	}

	task, err := h.taskStore.Get(ctx, taskID)
	if err != nil {
		return nil, fmt.Errorf("failed to get task: %w", err)
	}

	if query.HistoryLength != nil {
		historyLength := *query.HistoryLength

		if historyLength <= 0 {
			task.History = []*a2a.Message{}
		} else if historyLength < len(task.History) {
			task.History = task.History[len(task.History)-historyLength:]
		}
	}

	return task, nil
}

// TODO(yarolegovich): add tests in https://github.com/a2aproject/a2a-go/issues/21
func (h *defaultRequestHandler) OnCancelTask(ctx context.Context, params *a2a.TaskIDParams) (*a2a.Task, error) {
	if params == nil {
		return nil, a2a.ErrInvalidRequest
	}

	canceler := &canceler{
		processor:    newProcessor(),
		agent:        h.agentExecutor,
		taskStore:    h.taskStore,
		params:       params,
		interceptors: h.reqContextInterceptors,
	}

	result, err := h.execManager.Cancel(ctx, params.ID, canceler)
	if err != nil {
		return nil, fmt.Errorf("failed to cancel: %w", err)
	}

	return result, nil
}

func (h *defaultRequestHandler) OnSendMessage(ctx context.Context, params *a2a.MessageSendParams) (a2a.SendMessageResult, error) {
	execution, subscription, err := h.handleSendMessage(ctx, params)
	if err != nil {
		return nil, err
	}

	for event, err := range subscription.Events(ctx) {
		if err != nil {
			return nil, err
		}
		if taskID, required := isAuthRequired(event); required {
			task, err := h.taskStore.Get(ctx, taskID)
			if err != nil {
				return nil, fmt.Errorf("failed to load task in auth-required state: %w", err)
			}
			return task, nil
		}
	}

	return execution.Result(ctx)
}

func (h *defaultRequestHandler) OnSendMessageStream(ctx context.Context, params *a2a.MessageSendParams) iter.Seq2[a2a.Event, error] {
	_, subscription, err := h.handleSendMessage(ctx, params)

	if err != nil {
		return func(yield func(a2a.Event, error) bool) {
			yield(nil, err)
		}
	}

	return subscription.Events(ctx)
}

func (h *defaultRequestHandler) OnResubscribeToTask(ctx context.Context, params *a2a.TaskIDParams) iter.Seq2[a2a.Event, error] {
	exec, ok := h.execManager.GetExecution(params.ID)
	if !ok {
		return func(yield func(a2a.Event, error) bool) {
			yield(nil, a2a.ErrTaskNotFound)
		}
	}
	return exec.Events(ctx)
}

func (h *defaultRequestHandler) handleSendMessage(ctx context.Context, params *a2a.MessageSendParams) (*taskexec.Execution, *taskexec.Subscription, error) {
	if params.Message == nil {
		return nil, nil, fmt.Errorf("message is required: %w", a2a.ErrInvalidRequest)
	}

	var taskID a2a.TaskID
	if len(params.Message.TaskID) == 0 {
		taskID = a2a.NewTaskID()
	} else {
		taskID = params.Message.TaskID
	}

	return h.execManager.Execute(ctx, taskID, &executor{
		processor:       newProcessor(),
		agent:           h.agentExecutor,
		taskStore:       h.taskStore,
		pushConfigStore: h.pushConfigStore,
		taskID:          taskID,
		params:          params,
		interceptors:    h.reqContextInterceptors,
	})
}

func (h *defaultRequestHandler) OnGetTaskPushConfig(ctx context.Context, params *a2a.GetTaskPushConfigParams) (*a2a.TaskPushConfig, error) {
<<<<<<< HEAD
	configs, err := h.pushConfigStore.Get(ctx, params.TaskID)
	if err != nil {
		return nil, fmt.Errorf("failed to get push configs: %w", err)
	}
	for _, config := range configs {
		if config.ID == params.ConfigID {
			return &a2a.TaskPushConfig{
				TaskID: params.TaskID,
				Config: *config,
			}, nil
		}
	}
	return nil, a2a.ErrPushConfigNotFound
=======
	return nil, ErrUnimplemented
>>>>>>> c732060c
}

func (h *defaultRequestHandler) OnListTaskPushConfig(ctx context.Context, params *a2a.ListTaskPushConfigParams) ([]*a2a.TaskPushConfig, error) {
	configs, err := h.pushConfigStore.Get(ctx, params.TaskID)
	if err != nil {
		return nil, fmt.Errorf("failed to list push configs: %w", err)
	}
	result := make([]*a2a.TaskPushConfig, len(configs))
	for i, config := range configs {
		result[i] = &a2a.TaskPushConfig{
			TaskID: params.TaskID,
			Config: *config,
		}
	}
	return result, nil
}

func (h *defaultRequestHandler) OnSetTaskPushConfig(ctx context.Context, params *a2a.TaskPushConfig) (*a2a.TaskPushConfig, error) {
<<<<<<< HEAD
	return params, h.pushConfigStore.Save(ctx, params.TaskID, &params.Config)
=======
	return nil, ErrUnimplemented
>>>>>>> c732060c
}

func (h *defaultRequestHandler) OnDeleteTaskPushConfig(ctx context.Context, params *a2a.DeleteTaskPushConfigParams) error {
	return h.pushConfigStore.Delete(ctx, params.TaskID, params.ConfigID)
}

func isAuthRequired(event a2a.Event) (a2a.TaskID, bool) {
	switch v := event.(type) {
	case *a2a.Task:
		return v.ID, v.Status.State == a2a.TaskStateAuthRequired
	case *a2a.TaskStatusUpdateEvent:
		return v.TaskID, v.Status.State == a2a.TaskStateAuthRequired
	}
	return "", false
}<|MERGE_RESOLUTION|>--- conflicted
+++ resolved
@@ -241,7 +241,6 @@
 }
 
 func (h *defaultRequestHandler) OnGetTaskPushConfig(ctx context.Context, params *a2a.GetTaskPushConfigParams) (*a2a.TaskPushConfig, error) {
-<<<<<<< HEAD
 	configs, err := h.pushConfigStore.Get(ctx, params.TaskID)
 	if err != nil {
 		return nil, fmt.Errorf("failed to get push configs: %w", err)
@@ -255,9 +254,6 @@
 		}
 	}
 	return nil, a2a.ErrPushConfigNotFound
-=======
-	return nil, ErrUnimplemented
->>>>>>> c732060c
 }
 
 func (h *defaultRequestHandler) OnListTaskPushConfig(ctx context.Context, params *a2a.ListTaskPushConfigParams) ([]*a2a.TaskPushConfig, error) {
@@ -276,11 +272,7 @@
 }
 
 func (h *defaultRequestHandler) OnSetTaskPushConfig(ctx context.Context, params *a2a.TaskPushConfig) (*a2a.TaskPushConfig, error) {
-<<<<<<< HEAD
 	return params, h.pushConfigStore.Save(ctx, params.TaskID, &params.Config)
-=======
-	return nil, ErrUnimplemented
->>>>>>> c732060c
 }
 
 func (h *defaultRequestHandler) OnDeleteTaskPushConfig(ctx context.Context, params *a2a.DeleteTaskPushConfigParams) error {
