// Copyright 2025 The A2A Authors
//
// Licensed under the Apache License, Version 2.0 (the "License");
// you may not use this file except in compliance with the License.
// You may obtain a copy of the License at
//
//     http://www.apache.org/licenses/LICENSE-2.0
//
// Unless required by applicable law or agreed to in writing, software
// distributed under the License is distributed on an "AS IS" BASIS,
// WITHOUT WARRANTIES OR CONDITIONS OF ANY KIND, either express or implied.
// See the License for the specific language governing permissions and
// limitations under the License.

package a2asrv

import (
	"context"
	"errors"
	"fmt"
	"iter"

	"github.com/a2aproject/a2a-go/a2a"
	"github.com/a2aproject/a2a-go/a2asrv/eventqueue"
	"github.com/a2aproject/a2a-go/internal/taskexec"
	"github.com/a2aproject/a2a-go/internal/taskstore"
)

var ErrUnimplemented = errors.New("unimplemented")

// RequestHandler defines a transport-agnostic interface for handling incoming A2A requests.
type RequestHandler interface {
	// OnGetTask handles the 'tasks/get' protocol method.
	OnGetTask(ctx context.Context, query *a2a.TaskQueryParams) (*a2a.Task, error)

	// OnCancelTask handles the 'tasks/cancel' protocol method.
	OnCancelTask(ctx context.Context, id *a2a.TaskIDParams) (*a2a.Task, error)

	// OnSendMessage handles the 'message/send' protocol method (non-streaming).
	OnSendMessage(ctx context.Context, message *a2a.MessageSendParams) (a2a.SendMessageResult, error)

	// OnResubscribeToTask handles the `tasks/resubscribe` protocol method.
	OnResubscribeToTask(ctx context.Context, id *a2a.TaskIDParams) iter.Seq2[a2a.Event, error]

	// OnSendMessageStream handles the 'message/stream' protocol method (streaming).
	OnSendMessageStream(ctx context.Context, message *a2a.MessageSendParams) iter.Seq2[a2a.Event, error]

	// OnGetTaskPushConfig handles the `tasks/pushNotificationConfig/get` protocol method.
	OnGetTaskPushConfig(ctx context.Context, params *a2a.GetTaskPushConfigParams) (*a2a.TaskPushConfig, error)

	// OnListTaskPushConfig handles the `tasks/pushNotificationConfig/list` protocol method.
	OnListTaskPushConfig(ctx context.Context, params *a2a.ListTaskPushConfigParams) ([]*a2a.TaskPushConfig, error)

	// OnSetTaskPushConfig handles the `tasks/pushNotificationConfig/set` protocol method.
	OnSetTaskPushConfig(ctx context.Context, params *a2a.TaskPushConfig) (*a2a.TaskPushConfig, error)

	// OnDeleteTaskPushConfig handles the `tasks/pushNotificationConfig/delete` protocol method.
	OnDeleteTaskPushConfig(ctx context.Context, params *a2a.DeleteTaskPushConfigParams) error
}

// Implements a2asrv.RequestHandler
type defaultRequestHandler struct {
	agentExecutor AgentExecutor
	execManager   *taskexec.Manager

	pushNotifier PushNotifier
	queueManager eventqueue.Manager

	pushConfigStore        PushConfigStore
	taskStore              TaskStore
	reqContextInterceptors []RequestContextInterceptor
}

type RequestHandlerOption func(*defaultRequestHandler)

// WithTaskStore overrides TaskStore with custom implementation
func WithTaskStore(store TaskStore) RequestHandlerOption {
	return func(h *defaultRequestHandler) {
		h.taskStore = store
	}
}

// WithEventQueueManager overrides eventqueue.Manager with custom implementation
func WithEventQueueManager(manager eventqueue.Manager) RequestHandlerOption {
	return func(h *defaultRequestHandler) {
		h.queueManager = manager
	}
}

// WithPushConfigStore overrides default PushConfigStore with custom implementation
func WithPushConfigStore(store PushConfigStore) RequestHandlerOption {
	return func(h *defaultRequestHandler) {
		h.pushConfigStore = store
	}
}

// WithPushNotifier overrides default PushNotifier with custom implementation
func WithPushNotifier(notifier PushNotifier) RequestHandlerOption {
	return func(h *defaultRequestHandler) {
		h.pushNotifier = notifier
	}
}

// WithRequestContextInterceptor overrides default RequestContextInterceptor with custom implementation
func WithRequestContextInterceptor(interceptor RequestContextInterceptor) RequestHandlerOption {
	return func(h *defaultRequestHandler) {
		h.reqContextInterceptors = append(h.reqContextInterceptors, interceptor)
	}
}

// NewHandler creates a new request handler
func NewHandler(executor AgentExecutor, options ...RequestHandlerOption) RequestHandler {
	h := &defaultRequestHandler{
		agentExecutor: executor,
		queueManager:  eventqueue.NewInMemoryManager(),
		taskStore:     taskstore.NewMem(),
	}

	for _, option := range options {
		option(h)
	}

	h.execManager = taskexec.NewManager(h.queueManager)

	return h
}

func (h *defaultRequestHandler) OnGetTask(ctx context.Context, query *a2a.TaskQueryParams) (*a2a.Task, error) {
	taskID := query.ID
	if taskID == "" {
		return nil, fmt.Errorf("missing TaskID: %w", a2a.ErrInvalidRequest)
	}

	task, err := h.taskStore.Get(ctx, taskID)
	if err != nil {
		return nil, fmt.Errorf("failed to get task: %w", err)
	}

	if query.HistoryLength != nil {
		historyLength := *query.HistoryLength

		if historyLength <= 0 {
			task.History = []*a2a.Message{}
		} else if historyLength < len(task.History) {
			task.History = task.History[len(task.History)-historyLength:]
		}
	}

	return task, nil
}

// TODO(yarolegovich): add tests in https://github.com/a2aproject/a2a-go/issues/21
func (h *defaultRequestHandler) OnCancelTask(ctx context.Context, params *a2a.TaskIDParams) (*a2a.Task, error) {
	if params == nil {
		return nil, a2a.ErrInvalidRequest
	}

	canceler := &canceler{
		processor:    newProcessor(),
		agent:        h.agentExecutor,
		taskStore:    h.taskStore,
		params:       params,
		interceptors: h.reqContextInterceptors,
	}

	result, err := h.execManager.Cancel(ctx, params.ID, canceler)
	if err != nil {
		return nil, fmt.Errorf("failed to cancel: %w", err)
	}

	return result, nil
}

func (h *defaultRequestHandler) OnSendMessage(ctx context.Context, params *a2a.MessageSendParams) (a2a.SendMessageResult, error) {
	execution, subscription, err := h.handleSendMessage(ctx, params)
	if err != nil {
		return nil, err
	}

	for event, err := range subscription.Events(ctx) {
		if err != nil {
			return nil, err
		}
		if shouldInterrupt(event) {
			return event.(a2a.SendMessageResult), nil
		}
	}

	return execution.Result(ctx)
}

func (h *defaultRequestHandler) OnSendMessageStream(ctx context.Context, params *a2a.MessageSendParams) iter.Seq2[a2a.Event, error] {
	_, subscription, err := h.handleSendMessage(ctx, params)

	if err != nil {
		return func(yield func(a2a.Event, error) bool) {
			yield(nil, err)
		}
	}
<<<<<<< HEAD
	return execution.Events(ctx)
=======

	return subscription.Events(ctx)
>>>>>>> 4c3389f8
}

func (h *defaultRequestHandler) OnResubscribeToTask(ctx context.Context, params *a2a.TaskIDParams) iter.Seq2[a2a.Event, error] {
	exec, ok := h.execManager.GetExecution(params.ID)
	if !ok {
		return func(yield func(a2a.Event, error) bool) {
			yield(nil, a2a.ErrTaskNotFound)
		}
	}
	return exec.Events(ctx)
}

func (h *defaultRequestHandler) handleSendMessage(ctx context.Context, params *a2a.MessageSendParams) (*taskexec.Execution, *taskexec.Subscription, error) {
	if params.Message == nil {
		return nil, nil, fmt.Errorf("message is required: %w", a2a.ErrInvalidRequest)
	}

	var taskID a2a.TaskID
	if len(params.Message.TaskID) == 0 {
		taskID = a2a.NewTaskID()
	} else {
<<<<<<< HEAD
		taskID = params.Message.TaskID
=======
		localResult, err := h.taskStore.Get(ctx, params.Message.TaskID)
		if err != nil {
			return nil, nil, err
		}
		task = localResult
>>>>>>> 4c3389f8
	}

	return h.execManager.Execute(ctx, taskID, &executor{
		processor:       newProcessor(),
		agent:           h.agentExecutor,
		taskStore:       h.taskStore,
		pushConfigStore: h.pushConfigStore,
		taskID:          taskID,
		params:          params,
		interceptors:    h.reqContextInterceptors,
	})
}

func (h *defaultRequestHandler) OnGetTaskPushConfig(ctx context.Context, params *a2a.GetTaskPushConfigParams) (*a2a.TaskPushConfig, error) {
	return nil, ErrUnimplemented
}

func (h *defaultRequestHandler) OnListTaskPushConfig(ctx context.Context, params *a2a.ListTaskPushConfigParams) ([]*a2a.TaskPushConfig, error) {
	return nil, ErrUnimplemented
}

func (h *defaultRequestHandler) OnSetTaskPushConfig(ctx context.Context, params *a2a.TaskPushConfig) (*a2a.TaskPushConfig, error) {
	return nil, ErrUnimplemented
}

func (h *defaultRequestHandler) OnDeleteTaskPushConfig(ctx context.Context, params *a2a.DeleteTaskPushConfigParams) error {
	return ErrUnimplemented
}

// TODO(yarolegovich): handle auth-required state
func shouldInterrupt(_ a2a.Event) bool {
	return false
}<|MERGE_RESOLUTION|>--- conflicted
+++ resolved
@@ -197,12 +197,8 @@
 			yield(nil, err)
 		}
 	}
-<<<<<<< HEAD
-	return execution.Events(ctx)
-=======
 
 	return subscription.Events(ctx)
->>>>>>> 4c3389f8
 }
 
 func (h *defaultRequestHandler) OnResubscribeToTask(ctx context.Context, params *a2a.TaskIDParams) iter.Seq2[a2a.Event, error] {
@@ -224,15 +220,7 @@
 	if len(params.Message.TaskID) == 0 {
 		taskID = a2a.NewTaskID()
 	} else {
-<<<<<<< HEAD
 		taskID = params.Message.TaskID
-=======
-		localResult, err := h.taskStore.Get(ctx, params.Message.TaskID)
-		if err != nil {
-			return nil, nil, err
-		}
-		task = localResult
->>>>>>> 4c3389f8
 	}
 
 	return h.execManager.Execute(ctx, taskID, &executor{
