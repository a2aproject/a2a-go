// Copyright 2025 The A2A Authors
//
// Licensed under the Apache License, Version 2.0 (the "License");
// you may not use this file except in compliance with the License.
// You may obtain a copy of the License at
//
//     http://www.apache.org/licenses/LICENSE-2.0
//
// Unless required by applicable law or agreed to in writing, software
// distributed under the License is distributed on an "AS IS" BASIS,
// WITHOUT WARRANTIES OR CONDITIONS OF ANY KIND, either express or implied.
// See the License for the specific language governing permissions and
// limitations under the License.

package a2asrv

import (
	"context"
	"errors"
	"fmt"
	"iter"

	"github.com/a2aproject/a2a-go/a2a"
	"github.com/a2aproject/a2a-go/a2asrv/eventqueue"
	"github.com/a2aproject/a2a-go/internal/taskexec"
	"github.com/a2aproject/a2a-go/internal/taskstore"
<<<<<<< HEAD
	"github.com/a2aproject/a2a-go/internal/taskupdate"
	"github.com/a2aproject/a2a-go/log"
	"github.com/a2aproject/a2a-go/log/logger"
=======
>>>>>>> 3ac89ba9
)

var ErrUnimplemented = errors.New("unimplemented")

// RequestHandler defines a transport-agnostic interface for handling incoming A2A requests.
type RequestHandler interface {
	// OnGetTask handles the 'tasks/get' protocol method.
	OnGetTask(ctx context.Context, query *a2a.TaskQueryParams) (*a2a.Task, error)

	// OnCancelTask handles the 'tasks/cancel' protocol method.
	OnCancelTask(ctx context.Context, id *a2a.TaskIDParams) (*a2a.Task, error)

	// OnSendMessage handles the 'message/send' protocol method (non-streaming).
	OnSendMessage(ctx context.Context, message *a2a.MessageSendParams) (a2a.SendMessageResult, error)

	// OnResubscribeToTask handles the `tasks/resubscribe` protocol method.
	OnResubscribeToTask(ctx context.Context, id *a2a.TaskIDParams) iter.Seq2[a2a.Event, error]

	// OnSendMessageStream handles the 'message/stream' protocol method (streaming).
	OnSendMessageStream(ctx context.Context, message *a2a.MessageSendParams) iter.Seq2[a2a.Event, error]

	// OnGetTaskPushConfig handles the `tasks/pushNotificationConfig/get` protocol method.
	OnGetTaskPushConfig(ctx context.Context, params *a2a.GetTaskPushConfigParams) (*a2a.TaskPushConfig, error)

	// OnListTaskPushConfig handles the `tasks/pushNotificationConfig/list` protocol method.
	OnListTaskPushConfig(ctx context.Context, params *a2a.ListTaskPushConfigParams) ([]*a2a.TaskPushConfig, error)

	// OnSetTaskPushConfig handles the `tasks/pushNotificationConfig/set` protocol method.
	OnSetTaskPushConfig(ctx context.Context, params *a2a.TaskPushConfig) (*a2a.TaskPushConfig, error)

	// OnDeleteTaskPushConfig handles the `tasks/pushNotificationConfig/delete` protocol method.
	OnDeleteTaskPushConfig(ctx context.Context, params *a2a.DeleteTaskPushConfigParams) error
}

// Implements a2asrv.RequestHandler
type defaultRequestHandler struct {
	agentExecutor AgentExecutor
	execManager   *taskexec.Manager

	pushNotifier PushNotifier
	queueManager eventqueue.Manager

<<<<<<< HEAD
	pushConfigStore PushConfigStore
	taskStore       TaskStore
	logger          log.Logger
=======
	pushConfigStore        PushConfigStore
	taskStore              TaskStore
	reqContextInterceptors []RequestContextInterceptor
>>>>>>> 3ac89ba9
}

type RequestHandlerOption func(*defaultRequestHandler)

// WithTaskStore overrides TaskStore with custom implementation
func WithTaskStore(store TaskStore) RequestHandlerOption {
	return func(h *defaultRequestHandler) {
		h.taskStore = store
	}
}

// WithLogger overrides Logger with a custom implementation. Any injected dependency will be able
// to access it through either github.com/a2aproject/a2a-go/log package-level functions or directly
// by getting it FromContext(ctx).
// If not provided, defaults to github.com/golang/glog based implementation.
func WithLogger(logger log.Logger) RequestHandlerOption {
	return func(h *defaultRequestHandler) {
		h.logger = logger
	}
}

// WithEventQueueManager overrides eventqueue.Manager with custom implementation
func WithEventQueueManager(manager eventqueue.Manager) RequestHandlerOption {
	return func(h *defaultRequestHandler) {
		h.queueManager = manager
	}
}

// WithPushConfigStore overrides default PushConfigStore with custom implementation
func WithPushConfigStore(store PushConfigStore) RequestHandlerOption {
	return func(h *defaultRequestHandler) {
		h.pushConfigStore = store
	}
}

// WithPushNotifier overrides default PushNotifier with custom implementation
func WithPushNotifier(notifier PushNotifier) RequestHandlerOption {
	return func(h *defaultRequestHandler) {
		h.pushNotifier = notifier
	}
}

// WithRequestContextInterceptor overrides default RequestContextInterceptor with custom implementation
func WithRequestContextInterceptor(interceptor RequestContextInterceptor) RequestHandlerOption {
	return func(h *defaultRequestHandler) {
		h.reqContextInterceptors = append(h.reqContextInterceptors, interceptor)
	}
}

// NewHandler creates a new request handler
func NewHandler(executor AgentExecutor, options ...RequestHandlerOption) RequestHandler {
	h := &defaultRequestHandler{
		agentExecutor: executor,
		queueManager:  eventqueue.NewInMemoryManager(),
		taskStore:     taskstore.NewMem(),
	}

	for _, option := range options {
		option(h)
	}

<<<<<<< HEAD
	if h.logger == nil {
		h.logger = logger.Glog()
	}

	h.taskExecutor = taskexec.NewManager(h.queueManager)
=======
	h.execManager = taskexec.NewManager(h.queueManager)
>>>>>>> 3ac89ba9

	return h
}

func (h *defaultRequestHandler) OnGetTask(ctx context.Context, query *a2a.TaskQueryParams) (*a2a.Task, error) {
	taskID := query.ID
	if taskID == "" {
		return nil, fmt.Errorf("missing TaskID: %w", a2a.ErrInvalidRequest)
	}

	task, err := h.taskStore.Get(ctx, taskID)
	if err != nil {
		return nil, fmt.Errorf("failed to get task: %w", err)
	}

	if query.HistoryLength != nil {
		historyLength := *query.HistoryLength

		if historyLength <= 0 {
			task.History = []*a2a.Message{}
		} else if historyLength < len(task.History) {
			task.History = task.History[len(task.History)-historyLength:]
		}
	}

	return task, nil
}

// TODO(yarolegovich): add tests in https://github.com/a2aproject/a2a-go/issues/21
func (h *defaultRequestHandler) OnCancelTask(ctx context.Context, params *a2a.TaskIDParams) (*a2a.Task, error) {
	if params == nil {
		return nil, a2a.ErrInvalidRequest
	}

	canceler := &canceler{
		processor:    newProcessor(),
		agent:        h.agentExecutor,
		taskStore:    h.taskStore,
		params:       params,
		interceptors: h.reqContextInterceptors,
	}

	result, err := h.execManager.Cancel(ctx, params.ID, canceler)
	if err != nil {
		return nil, fmt.Errorf("failed to cancel: %w", err)
	}

	return result, nil
}

func (h *defaultRequestHandler) OnSendMessage(ctx context.Context, params *a2a.MessageSendParams) (a2a.SendMessageResult, error) {
<<<<<<< HEAD
	// TODO(yarolegovich): attach request context values logger.With("task_id", taskID, ...) and add it to other methods
	ctx = log.WithLogger(ctx, h.logger)
	execution, err := h.handleSendMessage(ctx, params)
=======
	execution, subscription, err := h.handleSendMessage(ctx, params)
>>>>>>> 3ac89ba9
	if err != nil {
		return nil, err
	}

	for event, err := range subscription.Events(ctx) {
		if err != nil {
			return nil, err
		}
		if taskID, required := isAuthRequired(event); required {
			task, err := h.taskStore.Get(ctx, taskID)
			if err != nil {
				return nil, fmt.Errorf("failed to load task in auth-required state: %w", err)
			}
			return task, nil
		}
	}

	return execution.Result(ctx)
}

func (h *defaultRequestHandler) OnSendMessageStream(ctx context.Context, params *a2a.MessageSendParams) iter.Seq2[a2a.Event, error] {
	_, subscription, err := h.handleSendMessage(ctx, params)

	if err != nil {
		return func(yield func(a2a.Event, error) bool) {
			yield(nil, err)
		}
	}

	return subscription.Events(ctx)
}

func (h *defaultRequestHandler) OnResubscribeToTask(ctx context.Context, params *a2a.TaskIDParams) iter.Seq2[a2a.Event, error] {
	exec, ok := h.execManager.GetExecution(params.ID)
	if !ok {
		return func(yield func(a2a.Event, error) bool) {
			yield(nil, a2a.ErrTaskNotFound)
		}
	}
	return exec.Events(ctx)
}

func (h *defaultRequestHandler) handleSendMessage(ctx context.Context, params *a2a.MessageSendParams) (*taskexec.Execution, *taskexec.Subscription, error) {
	if params.Message == nil {
		return nil, nil, fmt.Errorf("message is required: %w", a2a.ErrInvalidRequest)
	}

	var taskID a2a.TaskID
	if len(params.Message.TaskID) == 0 {
		taskID = a2a.NewTaskID()
	} else {
		taskID = params.Message.TaskID
	}

	return h.execManager.Execute(ctx, taskID, &executor{
		processor:       newProcessor(),
		agent:           h.agentExecutor,
		taskStore:       h.taskStore,
		pushConfigStore: h.pushConfigStore,
		taskID:          taskID,
		params:          params,
		interceptors:    h.reqContextInterceptors,
	})
}

func (h *defaultRequestHandler) OnGetTaskPushConfig(ctx context.Context, params *a2a.GetTaskPushConfigParams) (*a2a.TaskPushConfig, error) {
	return nil, ErrUnimplemented
}

func (h *defaultRequestHandler) OnListTaskPushConfig(ctx context.Context, params *a2a.ListTaskPushConfigParams) ([]*a2a.TaskPushConfig, error) {
	return nil, ErrUnimplemented
}

func (h *defaultRequestHandler) OnSetTaskPushConfig(ctx context.Context, params *a2a.TaskPushConfig) (*a2a.TaskPushConfig, error) {
	return nil, ErrUnimplemented
}

func (h *defaultRequestHandler) OnDeleteTaskPushConfig(ctx context.Context, params *a2a.DeleteTaskPushConfigParams) error {
	return ErrUnimplemented
}

func isAuthRequired(event a2a.Event) (a2a.TaskID, bool) {
	switch v := event.(type) {
	case *a2a.Task:
		return v.ID, v.Status.State == a2a.TaskStateAuthRequired
	case *a2a.TaskStatusUpdateEvent:
		return v.TaskID, v.Status.State == a2a.TaskStateAuthRequired
	}
	return "", false
}<|MERGE_RESOLUTION|>--- conflicted
+++ resolved
@@ -24,12 +24,8 @@
 	"github.com/a2aproject/a2a-go/a2asrv/eventqueue"
 	"github.com/a2aproject/a2a-go/internal/taskexec"
 	"github.com/a2aproject/a2a-go/internal/taskstore"
-<<<<<<< HEAD
-	"github.com/a2aproject/a2a-go/internal/taskupdate"
 	"github.com/a2aproject/a2a-go/log"
 	"github.com/a2aproject/a2a-go/log/logger"
-=======
->>>>>>> 3ac89ba9
 )
 
 var ErrUnimplemented = errors.New("unimplemented")
@@ -72,15 +68,10 @@
 	pushNotifier PushNotifier
 	queueManager eventqueue.Manager
 
-<<<<<<< HEAD
-	pushConfigStore PushConfigStore
-	taskStore       TaskStore
-	logger          log.Logger
-=======
 	pushConfigStore        PushConfigStore
 	taskStore              TaskStore
 	reqContextInterceptors []RequestContextInterceptor
->>>>>>> 3ac89ba9
+	logger                 log.Logger
 }
 
 type RequestHandlerOption func(*defaultRequestHandler)
@@ -142,15 +133,11 @@
 		option(h)
 	}
 
-<<<<<<< HEAD
 	if h.logger == nil {
 		h.logger = logger.Glog()
 	}
 
-	h.taskExecutor = taskexec.NewManager(h.queueManager)
-=======
 	h.execManager = taskexec.NewManager(h.queueManager)
->>>>>>> 3ac89ba9
 
 	return h
 }
@@ -202,13 +189,9 @@
 }
 
 func (h *defaultRequestHandler) OnSendMessage(ctx context.Context, params *a2a.MessageSendParams) (a2a.SendMessageResult, error) {
-<<<<<<< HEAD
 	// TODO(yarolegovich): attach request context values logger.With("task_id", taskID, ...) and add it to other methods
 	ctx = log.WithLogger(ctx, h.logger)
-	execution, err := h.handleSendMessage(ctx, params)
-=======
 	execution, subscription, err := h.handleSendMessage(ctx, params)
->>>>>>> 3ac89ba9
 	if err != nil {
 		return nil, err
 	}
