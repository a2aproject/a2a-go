// Copyright 2025 The A2A Authors
//
// Licensed under the Apache License, Version 2.0 (the "License");
// you may not use this file except in compliance with the License.
// You may obtain a copy of the License at
//
//     http://www.apache.org/licenses/LICENSE-2.0
//
// Unless required by applicable law or agreed to in writing, software
// distributed under the License is distributed on an "AS IS" BASIS,
// WITHOUT WARRANTIES OR CONDITIONS OF ANY KIND, either express or implied.
// See the License for the specific language governing permissions and
// limitations under the License.

package a2asrv

import (
	"context"
	"errors"
	"fmt"
	"iter"

	"github.com/a2aproject/a2a-go/a2a"
	"github.com/a2aproject/a2a-go/a2asrv/eventqueue"
	"github.com/a2aproject/a2a-go/internal/taskexec"
	"github.com/a2aproject/a2a-go/internal/taskstore"
)

var ErrUnimplemented = errors.New("unimplemented")

// RequestHandler defines a transport-agnostic interface for handling incoming A2A requests.
type RequestHandler interface {
	// OnGetTask handles the 'tasks/get' protocol method.
	OnGetTask(ctx context.Context, query *a2a.TaskQueryParams) (*a2a.Task, error)

	// OnCancelTask handles the 'tasks/cancel' protocol method.
	OnCancelTask(ctx context.Context, id *a2a.TaskIDParams) (*a2a.Task, error)

	// OnSendMessage handles the 'message/send' protocol method (non-streaming).
	OnSendMessage(ctx context.Context, message *a2a.MessageSendParams) (a2a.SendMessageResult, error)

	// OnResubscribeToTask handles the `tasks/resubscribe` protocol method.
	OnResubscribeToTask(ctx context.Context, id *a2a.TaskIDParams) iter.Seq2[a2a.Event, error]

	// OnSendMessageStream handles the 'message/stream' protocol method (streaming).
	OnSendMessageStream(ctx context.Context, message *a2a.MessageSendParams) iter.Seq2[a2a.Event, error]

	// OnGetTaskPushConfig handles the `tasks/pushNotificationConfig/get` protocol method.
	OnGetTaskPushConfig(ctx context.Context, params *a2a.GetTaskPushConfigParams) (*a2a.TaskPushConfig, error)

	// OnListTaskPushConfig handles the `tasks/pushNotificationConfig/list` protocol method.
	OnListTaskPushConfig(ctx context.Context, params *a2a.ListTaskPushConfigParams) ([]*a2a.TaskPushConfig, error)

	// OnSetTaskPushConfig handles the `tasks/pushNotificationConfig/set` protocol method.
	OnSetTaskPushConfig(ctx context.Context, params *a2a.TaskPushConfig) (*a2a.TaskPushConfig, error)

	// OnDeleteTaskPushConfig handles the `tasks/pushNotificationConfig/delete` protocol method.
	OnDeleteTaskPushConfig(ctx context.Context, params *a2a.DeleteTaskPushConfigParams) error
}

// Implements a2asrv.RequestHandler
type defaultRequestHandler struct {
	agentExecutor AgentExecutor
	execManager   *taskexec.Manager

	pushNotifier PushNotifier
	queueManager eventqueue.Manager

	pushConfigStore        PushConfigStore
	taskStore              TaskStore
	reqContextInterceptors []RequestContextInterceptor
}

type RequestHandlerOption func(*defaultRequestHandler)

// WithTaskStore overrides TaskStore with custom implementation
func WithTaskStore(store TaskStore) RequestHandlerOption {
	return func(h *defaultRequestHandler) {
		h.taskStore = store
	}
}

// WithEventQueueManager overrides eventqueue.Manager with custom implementation
func WithEventQueueManager(manager eventqueue.Manager) RequestHandlerOption {
	return func(h *defaultRequestHandler) {
		h.queueManager = manager
	}
}

// WithPushConfigStore overrides default PushConfigStore with custom implementation
func WithPushConfigStore(store PushConfigStore) RequestHandlerOption {
	return func(h *defaultRequestHandler) {
		h.pushConfigStore = store
	}
}

// WithPushNotifier overrides default PushNotifier with custom implementation
func WithPushNotifier(notifier PushNotifier) RequestHandlerOption {
	return func(h *defaultRequestHandler) {
		h.pushNotifier = notifier
	}
}

// WithRequestContextInterceptor overrides default RequestContextInterceptor with custom implementation
func WithRequestContextInterceptor(interceptor RequestContextInterceptor) RequestHandlerOption {
	return func(h *defaultRequestHandler) {
		h.reqContextInterceptors = append(h.reqContextInterceptors, interceptor)
	}
}

// NewHandler creates a new request handler
func NewHandler(executor AgentExecutor, options ...RequestHandlerOption) RequestHandler {
	h := &defaultRequestHandler{
		agentExecutor: executor,
		queueManager:  eventqueue.NewInMemoryManager(),
		taskStore:     taskstore.NewMem(),
	}

	for _, option := range options {
		option(h)
	}

	h.execManager = taskexec.NewManager(h.queueManager)

	return h
}

func (h *defaultRequestHandler) OnGetTask(ctx context.Context, query *a2a.TaskQueryParams) (*a2a.Task, error) {
<<<<<<< HEAD
	return nil, ErrUnimplemented
=======
	taskID := query.ID
	if taskID == "" {
		return nil, fmt.Errorf("missing TaskID: %w", a2a.ErrInvalidRequest)
	}

	task, err := h.taskStore.Get(ctx, taskID)
	if err != nil {
		return nil, fmt.Errorf("failed to get task: %w", err)
	}

	if query.HistoryLength != nil {
		historyLength := *query.HistoryLength

		if historyLength <= 0 {
			task.History = []*a2a.Message{}
		} else if historyLength < len(task.History) {
			task.History = task.History[len(task.History)-historyLength:]
		}
	}

	return task, nil
>>>>>>> c732060c
}

// TODO(yarolegovich): add tests in https://github.com/a2aproject/a2a-go/issues/21
func (h *defaultRequestHandler) OnCancelTask(ctx context.Context, params *a2a.TaskIDParams) (*a2a.Task, error) {
	if params == nil {
		return nil, a2a.ErrInvalidRequest
	}

	canceler := &canceler{
		processor:    newProcessor(),
		agent:        h.agentExecutor,
		taskStore:    h.taskStore,
		params:       params,
		interceptors: h.reqContextInterceptors,
	}

	result, err := h.execManager.Cancel(ctx, params.ID, canceler)
	if err != nil {
		return nil, fmt.Errorf("failed to cancel: %w", err)
	}

	return result, nil
}

func (h *defaultRequestHandler) OnSendMessage(ctx context.Context, params *a2a.MessageSendParams) (a2a.SendMessageResult, error) {
<<<<<<< HEAD
	execution, err := h.handleSendMessage(ctx, params)
	if err != nil {
		return nil, err
	}
=======
	execution, subscription, err := h.handleSendMessage(ctx, params)
	if err != nil {
		return nil, err
	}

	for event, err := range subscription.Events(ctx) {
		if err != nil {
			return nil, err
		}
		if taskID, required := isAuthRequired(event); required {
			task, err := h.taskStore.Get(ctx, taskID)
			if err != nil {
				return nil, fmt.Errorf("failed to load task in auth-required state: %w", err)
			}
			return task, nil
		}
	}

	return execution.Result(ctx)
}
>>>>>>> c732060c

func (h *defaultRequestHandler) OnSendMessageStream(ctx context.Context, params *a2a.MessageSendParams) iter.Seq2[a2a.Event, error] {
	_, subscription, err := h.handleSendMessage(ctx, params)

	if err != nil {
		return func(yield func(a2a.Event, error) bool) {
			yield(nil, err)
		}
	}

	return subscription.Events(ctx)
}

func (h *defaultRequestHandler) OnSendMessageStream(ctx context.Context, params *a2a.MessageSendParams) iter.Seq2[a2a.Event, error] {
	execution, err := h.handleSendMessage(ctx, params)
	if err != nil {
		return func(yield func(a2a.Event, error) bool) {
			yield(nil, err)
		}
	}
	return execution.Events(ctx)
}

func (h *defaultRequestHandler) OnResubscribeToTask(ctx context.Context, params *a2a.TaskIDParams) iter.Seq2[a2a.Event, error] {
	exec, ok := h.execManager.GetExecution(params.ID)
	if !ok {
		return func(yield func(a2a.Event, error) bool) {
			yield(nil, a2a.ErrTaskNotFound)
		}
	}
	return exec.Events(ctx)
}

<<<<<<< HEAD
func (h *defaultRequestHandler) handleSendMessage(ctx context.Context, params *a2a.MessageSendParams) (*taskexec.Execution, error) {
	if params.Message == nil {
		return nil, fmt.Errorf("message is required: %w", a2a.ErrInvalidRequest)
=======
func (h *defaultRequestHandler) handleSendMessage(ctx context.Context, params *a2a.MessageSendParams) (*taskexec.Execution, *taskexec.Subscription, error) {
	if params.Message == nil {
		return nil, nil, fmt.Errorf("message is required: %w", a2a.ErrInvalidRequest)
>>>>>>> c732060c
	}

	var taskID a2a.TaskID
	if len(params.Message.TaskID) == 0 {
		taskID = a2a.NewTaskID()
	} else {
		taskID = params.Message.TaskID
	}

	return h.execManager.Execute(ctx, taskID, &executor{
		processor:       newProcessor(),
		agent:           h.agentExecutor,
		taskStore:       h.taskStore,
		pushConfigStore: h.pushConfigStore,
		taskID:          taskID,
		params:          params,
		interceptors:    h.reqContextInterceptors,
	})
}

func (h *defaultRequestHandler) OnGetTaskPushConfig(ctx context.Context, params *a2a.GetTaskPushConfigParams) (*a2a.TaskPushConfig, error) {
	return nil, ErrUnimplemented
}

func (h *defaultRequestHandler) OnListTaskPushConfig(ctx context.Context, params *a2a.ListTaskPushConfigParams) ([]*a2a.TaskPushConfig, error) {
	return nil, ErrUnimplemented
}

func (h *defaultRequestHandler) OnSetTaskPushConfig(ctx context.Context, params *a2a.TaskPushConfig) (*a2a.TaskPushConfig, error) {
	return nil, ErrUnimplemented
}

func (h *defaultRequestHandler) OnDeleteTaskPushConfig(ctx context.Context, params *a2a.DeleteTaskPushConfigParams) error {
	return ErrUnimplemented
}

func isAuthRequired(event a2a.Event) (a2a.TaskID, bool) {
	switch v := event.(type) {
	case *a2a.Task:
		return v.ID, v.Status.State == a2a.TaskStateAuthRequired
	case *a2a.TaskStatusUpdateEvent:
		return v.TaskID, v.Status.State == a2a.TaskStateAuthRequired
	}
	return "", false
}<|MERGE_RESOLUTION|>--- conflicted
+++ resolved
@@ -126,9 +126,6 @@
 }
 
 func (h *defaultRequestHandler) OnGetTask(ctx context.Context, query *a2a.TaskQueryParams) (*a2a.Task, error) {
-<<<<<<< HEAD
-	return nil, ErrUnimplemented
-=======
 	taskID := query.ID
 	if taskID == "" {
 		return nil, fmt.Errorf("missing TaskID: %w", a2a.ErrInvalidRequest)
@@ -150,7 +147,6 @@
 	}
 
 	return task, nil
->>>>>>> c732060c
 }
 
 // TODO(yarolegovich): add tests in https://github.com/a2aproject/a2a-go/issues/21
@@ -176,12 +172,6 @@
 }
 
 func (h *defaultRequestHandler) OnSendMessage(ctx context.Context, params *a2a.MessageSendParams) (a2a.SendMessageResult, error) {
-<<<<<<< HEAD
-	execution, err := h.handleSendMessage(ctx, params)
-	if err != nil {
-		return nil, err
-	}
-=======
 	execution, subscription, err := h.handleSendMessage(ctx, params)
 	if err != nil {
 		return nil, err
@@ -202,7 +192,6 @@
 
 	return execution.Result(ctx)
 }
->>>>>>> c732060c
 
 func (h *defaultRequestHandler) OnSendMessageStream(ctx context.Context, params *a2a.MessageSendParams) iter.Seq2[a2a.Event, error] {
 	_, subscription, err := h.handleSendMessage(ctx, params)
@@ -214,16 +203,6 @@
 	}
 
 	return subscription.Events(ctx)
-}
-
-func (h *defaultRequestHandler) OnSendMessageStream(ctx context.Context, params *a2a.MessageSendParams) iter.Seq2[a2a.Event, error] {
-	execution, err := h.handleSendMessage(ctx, params)
-	if err != nil {
-		return func(yield func(a2a.Event, error) bool) {
-			yield(nil, err)
-		}
-	}
-	return execution.Events(ctx)
 }
 
 func (h *defaultRequestHandler) OnResubscribeToTask(ctx context.Context, params *a2a.TaskIDParams) iter.Seq2[a2a.Event, error] {
@@ -236,15 +215,9 @@
 	return exec.Events(ctx)
 }
 
-<<<<<<< HEAD
-func (h *defaultRequestHandler) handleSendMessage(ctx context.Context, params *a2a.MessageSendParams) (*taskexec.Execution, error) {
-	if params.Message == nil {
-		return nil, fmt.Errorf("message is required: %w", a2a.ErrInvalidRequest)
-=======
 func (h *defaultRequestHandler) handleSendMessage(ctx context.Context, params *a2a.MessageSendParams) (*taskexec.Execution, *taskexec.Subscription, error) {
 	if params.Message == nil {
 		return nil, nil, fmt.Errorf("message is required: %w", a2a.ErrInvalidRequest)
->>>>>>> c732060c
 	}
 
 	var taskID a2a.TaskID
