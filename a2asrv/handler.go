--- conflicted
+++ resolved
@@ -126,7 +126,6 @@
 }
 
 func (h *defaultRequestHandler) OnGetTask(ctx context.Context, query *a2a.TaskQueryParams) (*a2a.Task, error) {
-<<<<<<< HEAD
 	taskID := query.ID
 	if taskID == "" {
 		return nil, fmt.Errorf("%w: missing TaskID", a2a.ErrInvalidRequest)
@@ -148,9 +147,6 @@
 	}
 
 	return task, nil
-=======
-	return nil, ErrUnimplemented
->>>>>>> 6c17632d
 }
 
 // TODO(yarolegovich): add tests in https://github.com/a2aproject/a2a-go/issues/21
