--- conflicted
+++ resolved
@@ -49,9 +49,5 @@
 	Save(ctx context.Context, task *a2a.Task) error
 
 	// Get retrieves a task by ID.
-<<<<<<< HEAD
-	Get(ctx context.Context, taskId a2a.TaskID) (*a2a.Task, error)
-=======
 	Get(ctx context.Context, taskID a2a.TaskID) (*a2a.Task, error)
->>>>>>> c7251a7e
 }