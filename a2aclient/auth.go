// Copyright 2025 The A2A Authors
//
// Licensed under the Apache License, Version 2.0 (the "License");
// you may not use this file except in compliance with the License.
// You may obtain a copy of the License at
//
//     http://www.apache.org/licenses/LICENSE-2.0
//
// Unless required by applicable law or agreed to in writing, software
// distributed under the License is distributed on an "AS IS" BASIS,
// WITHOUT WARRANTIES OR CONDITIONS OF ANY KIND, either express or implied.
// See the License for the specific language governing permissions and
// limitations under the License.

package a2aclient

import (
	"context"
	"errors"
	"fmt"
	"sync"

	"github.com/a2aproject/a2a-go/a2a"
	"github.com/a2aproject/a2a-go/log"
)

// ErrCredentialNotFound is returned by [CredentialsService] if a credential for the provided
// (sessionId, scheme) pair was not found.
var ErrCredentialNotFound = errors.New("credential not found")

// SessionID is a client-generated identifier used for scoping auth credentials.
type SessionID string

// Used to store a SessionID in context.Context.
type sessionIDKey struct{}

// WithSessionID allows callers to attach a session identifier to the request.
// [CallInterceptor] can access this identifier using [SessionIDFrom].
func WithSessionID(ctx context.Context, sid SessionID) context.Context {
	return context.WithValue(ctx, sessionIDKey{}, sid)
}

// SessionIDFrom allows to get a previously attached session identifier from Context.
func SessionIDFrom(ctx context.Context) (SessionID, bool) {
	sid, ok := ctx.Value(sessionIDKey{}).(SessionID)
	return sid, ok
}

// AuthCredential represents a security-scheme specific credential (eg. a JWT token).
type AuthCredential string

// AuthInterceptor implements [CallInterceptor].
// It uses SessionID provided using [WithSessionID] to lookup credentials
// and attach them according to the security scheme specified in the agent card.
// Credentials fetching is delegated to [CredentialsService].
type AuthInterceptor struct {
	PassthroughInterceptor
	Service CredentialsService
}

<<<<<<< HEAD
// CredentialsService is used by [AuthInterceptor] for resolving credentials.
=======
func (ai *AuthInterceptor) Before(ctx context.Context, req *Request) (context.Context, error) {
	if req.Card == nil || req.Card.Security == nil || req.Card.SecuritySchemes == nil {
		return ctx, nil
	}

	sessionID, ok := SessionIDFrom(ctx)
	if !ok {
		return ctx, nil
	}

	for _, requirement := range req.Card.Security {
		for schemeName := range requirement {
			credential, err := ai.Service.Get(ctx, sessionID, schemeName)
			if errors.Is(err, ErrCredentialNotFound) {
				continue
			}
			if err != nil {
				log.Error(ctx, "credentials service error", err)
				continue
			}
			scheme, ok := req.Card.SecuritySchemes[schemeName]
			if !ok {
				continue
			}
			switch v := scheme.(type) {
			case a2a.HTTPAuthSecurityScheme, a2a.OAuth2SecurityScheme:
				req.Meta["Authorization"] = []string{fmt.Sprintf("Bearer %s", credential)}
				return ctx, nil
			case a2a.APIKeySecurityScheme:
				req.Meta[v.Name] = []string{string(credential)}
				return ctx, nil
			}
		}
	}

	return ctx, nil
}

// CredentialsService is used by auth interceptor for resolving credentials.
>>>>>>> 54910307
type CredentialsService interface {
	Get(ctx context.Context, sid SessionID, scheme a2a.SecuritySchemeName) (AuthCredential, error)
}

// SessionCredentials is a map of scheme names to auth credentials.
type SessionCredentials map[a2a.SecuritySchemeName]AuthCredential

// InMemoryCredentialsStore implements [CredentialsService].
type InMemoryCredentialsStore struct {
	mu          sync.RWMutex
	credentials map[SessionID]SessionCredentials
}

<<<<<<< HEAD
// NewInMemoryCredentialsStore initializes an in-memory implementation of [CredentialsService].
func NewInMemoryCredentialsStore() InMemoryCredentialsStore {
	return InMemoryCredentialsStore{
=======
var _ CredentialsService = (*InMemoryCredentialsStore)(nil)

// NewInMemoryCredentialsStore initializes an InMemoryCredentialsStore.
func NewInMemoryCredentialsStore() *InMemoryCredentialsStore {
	return &InMemoryCredentialsStore{
>>>>>>> 54910307
		credentials: make(map[SessionID]SessionCredentials),
	}
}

func (s *InMemoryCredentialsStore) Get(ctx context.Context, sid SessionID, scheme a2a.SecuritySchemeName) (AuthCredential, error) {
	s.mu.RLock()
	defer s.mu.RUnlock()

	forSession, ok := s.credentials[sid]
	if !ok {
		return AuthCredential(""), ErrCredentialNotFound
	}

	credential, ok := forSession[scheme]
	if !ok {
		return AuthCredential(""), ErrCredentialNotFound
	}

	return credential, nil
}

func (s *InMemoryCredentialsStore) Set(sid SessionID, scheme a2a.SecuritySchemeName, credential AuthCredential) {
	s.mu.Lock()
	defer s.mu.Unlock()

	if _, ok := s.credentials[sid]; !ok {
		s.credentials[sid] = make(map[a2a.SecuritySchemeName]AuthCredential)
	}
	s.credentials[sid][scheme] = credential
}<|MERGE_RESOLUTION|>--- conflicted
+++ resolved
@@ -58,9 +58,6 @@
 	Service CredentialsService
 }
 
-<<<<<<< HEAD
-// CredentialsService is used by [AuthInterceptor] for resolving credentials.
-=======
 func (ai *AuthInterceptor) Before(ctx context.Context, req *Request) (context.Context, error) {
 	if req.Card == nil || req.Card.Security == nil || req.Card.SecuritySchemes == nil {
 		return ctx, nil
@@ -99,8 +96,7 @@
 	return ctx, nil
 }
 
-// CredentialsService is used by auth interceptor for resolving credentials.
->>>>>>> 54910307
+// CredentialsService is used by [AuthInterceptor] for resolving credentials.
 type CredentialsService interface {
 	Get(ctx context.Context, sid SessionID, scheme a2a.SecuritySchemeName) (AuthCredential, error)
 }
@@ -114,17 +110,11 @@
 	credentials map[SessionID]SessionCredentials
 }
 
-<<<<<<< HEAD
-// NewInMemoryCredentialsStore initializes an in-memory implementation of [CredentialsService].
-func NewInMemoryCredentialsStore() InMemoryCredentialsStore {
-	return InMemoryCredentialsStore{
-=======
 var _ CredentialsService = (*InMemoryCredentialsStore)(nil)
 
-// NewInMemoryCredentialsStore initializes an InMemoryCredentialsStore.
+// NewInMemoryCredentialsStore initializes an in-memory implementation of [CredentialsService].
 func NewInMemoryCredentialsStore() *InMemoryCredentialsStore {
 	return &InMemoryCredentialsStore{
->>>>>>> 54910307
 		credentials: make(map[SessionID]SessionCredentials),
 	}
 }
