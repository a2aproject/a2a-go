--- conflicted
+++ resolved
@@ -109,10 +109,6 @@
 	httpClient *http.Client
 }
 
-<<<<<<< HEAD
-// sendRequest sends a non-streaming JSON-RPC request and returns the response.
-=======
->>>>>>> 25b9aae1
 func (t *jsonrpcTransport) newHTTPRequest(ctx context.Context, method string, params any) (*http.Request, error) {
 	req := jsonrpcRequest{
 		JSONRPC: jsonrpc.Version,
@@ -151,24 +147,6 @@
 		return nil, fmt.Errorf("failed to create HTTP request: %w", err)
 	}
 
-	if callMeta, ok := CallMetaFrom(ctx); ok {
-		for k, vals := range callMeta {
-			for _, v := range vals {
-				httpReq.Header.Add(k, v)
-			}
-		}
-	}
-
-	return httpReq, nil
-}
-
-// sendRequest sends a non-streaming JSON-RPC request and returns the response.
-func (t *jsonrpcTransport) sendRequest(ctx context.Context, method string, params any) (json.RawMessage, error) {
-	httpReq, err := t.newHTTPRequest(ctx, method, params)
-	if err != nil {
-		return nil, fmt.Errorf("failed to create HTTP request: %w", err)
-	}
-
 	httpResp, err := t.httpClient.Do(httpReq)
 	if err != nil {
 		return nil, fmt.Errorf("failed to send HTTP request: %w", err)
@@ -201,11 +179,7 @@
 	if err != nil {
 		return nil, fmt.Errorf("failed to create HTTP request: %w", err)
 	}
-<<<<<<< HEAD
 	httpReq.Header.Set("Accept", sse.ContentEventStream)
-=======
-	httpReq.Header.Set("Accept", acceptEventStream)
->>>>>>> 25b9aae1
 
 	httpResp, err := t.httpClient.Do(httpReq)
 	if err != nil {
