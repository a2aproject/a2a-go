--- conflicted
+++ resolved
@@ -229,16 +229,10 @@
 	}
 
 	if httpResp.StatusCode != http.StatusOK {
-<<<<<<< HEAD
-		// TODO(yarolegovich): log error. we're in process of deciding on the logging approach
-		_ = httpResp.Body.Close()
-		return nil, fmt.Errorf("unexpected HTTP status: %s", httpResp.Status)
-=======
 		if err := httpResp.Body.Close(); err != nil {
 			log.Error(ctx, "failed to close http response body", err)
 		}
-		return nil, fmt.Errorf("unexpected HTTP status code: %d", httpResp.StatusCode)
->>>>>>> ee0e7ed6
+		return nil, fmt.Errorf("unexpected HTTP status: %s", httpResp.Status)
 	}
 
 	return httpResp.Body, nil
