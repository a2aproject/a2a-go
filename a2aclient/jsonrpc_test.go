--- conflicted
+++ resolved
@@ -25,10 +25,7 @@
 	"time"
 
 	"github.com/a2aproject/a2a-go/a2a"
-<<<<<<< HEAD
 	"github.com/a2aproject/a2a-go/internal/jsonrpc"
-=======
->>>>>>> 25b9aae1
 	"github.com/google/go-cmp/cmp"
 )
 
@@ -141,7 +138,6 @@
 		}
 
 		resp := newResponse(req, json.RawMessage(`{"kind":"task"}`))
-<<<<<<< HEAD
 		_ = json.NewEncoder(w).Encode(resp)
 	}))
 	defer server.Close()
@@ -164,39 +160,12 @@
 			req,
 			json.RawMessage(`{"kind":"task","id":"task-123","contextId":"ctx-123","status":{"state":"completed"}}`),
 		)
-=======
->>>>>>> 25b9aae1
-		_ = json.NewEncoder(w).Encode(resp)
-	}))
-	defer server.Close()
-
-	transport := NewJSONRPCTransport(server.URL, nil)
-
-<<<<<<< HEAD
-=======
-	ctx := withCallMeta(t.Context(), CallMeta{"foo": wantValues})
-
-	_, err := transport.GetTask(ctx, &a2a.TaskQueryParams{})
-	if err != nil {
-		t.Fatalf("GetTask failed: %v", err)
-	}
-}
-
-func TestJSONRPCTransport_GetTask(t *testing.T) {
-	server := httptest.NewServer(http.HandlerFunc(func(w http.ResponseWriter, r *http.Request) {
-		req := mustDecodeJSONRPC(t, r, "tasks/get")
-
-		resp := newResponse(
-			req,
-			json.RawMessage(`{"kind":"task","id":"task-123","contextId":"ctx-123","status":{"state":"completed"}}`),
-		)
-		_ = json.NewEncoder(w).Encode(resp)
-	}))
-	defer server.Close()
-
-	transport := NewJSONRPCTransport(server.URL, nil)
-
->>>>>>> 25b9aae1
+		_ = json.NewEncoder(w).Encode(resp)
+	}))
+	defer server.Close()
+
+	transport := NewJSONRPCTransport(server.URL, nil)
+
 	task, err := transport.GetTask(t.Context(), &a2a.TaskQueryParams{
 		ID: "task-123",
 	})
@@ -375,13 +344,8 @@
 }
 
 func TestJSONRPCTransport_GetAgentCard(t *testing.T) {
-<<<<<<< HEAD
-	server := httptest.NewServer(http.HandlerFunc(func(w http.ResponseWriter, r *http.Request) {
-		var req jsonrpcRequest
-		if err := json.NewDecoder(r.Body).Decode(&req); err != nil {
-			t.Errorf("Failed to decode request: %v", err)
-			return
-		}
+	server := httptest.NewServer(http.HandlerFunc(func(w http.ResponseWriter, r *http.Request) {
+		req := mustDecodeJSONRPC(t, r, "agent/getAuthenticatedExtendedCard")
 
 		resp := newResponse(
 			req,
@@ -390,61 +354,19 @@
 		_ = json.NewEncoder(w).Encode(resp)
 	}))
 	defer server.Close()
-=======
-	t.Run("basic card without extended support", func(t *testing.T) {
-		card := &a2a.AgentCard{
-			Name:                              "Test Agent",
-			URL:                               "http://example.com",
-			SupportsAuthenticatedExtendedCard: false,
-		}
-
-		transport := NewJSONRPCTransport("http://example.com", card)
-
-		result, err := transport.GetAgentCard(t.Context())
-		if err != nil {
-			t.Fatalf("GetAgentCard failed: %v", err)
-		}
-
-		if result.Name != "Test Agent" {
-			t.Errorf("got name %s, want Test Agent", result.Name)
-		}
-	})
-
-	t.Run("returns provided card", func(t *testing.T) {
-		card := &a2a.AgentCard{
-			Name:        "Test Agent",
-			URL:         "http://example.com",
-			Description: "Test description",
-		}
-
-		transport := NewJSONRPCTransport("http://example.com", card)
-
-		result, err := transport.GetAgentCard(t.Context())
-		if err != nil {
-			t.Fatalf("GetAgentCard failed: %v", err)
-		}
->>>>>>> 25b9aae1
 
 	transport := NewJSONRPCTransport(server.URL, nil)
 
 	got, err := transport.GetAgentCard(t.Context())
 
 	if err != nil {
-		t.Fatalf("CancelTask failed: %v", err)
-	}
-
-<<<<<<< HEAD
+		t.Fatalf("GetAgentCard failed: %v", err)
+	}
+
 	want := &a2a.AgentCard{Name: "Test agent", URL: "http://example.com", Description: "test"}
 	if diff := cmp.Diff(want, got); diff != "" {
 		t.Errorf("got wrong card (+got,-want) diff = %s", diff)
 	}
-=======
-		_, err := transport.GetAgentCard(t.Context())
-		if err == nil {
-			t.Fatal("got nil error when no card provided, want error")
-		}
-	})
->>>>>>> 25b9aae1
 }
 
 func TestJSONRPCTransport_CancelTask(t *testing.T) {
