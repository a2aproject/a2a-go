// Copyright 2025 The A2A Authors
//
// Licensed under the Apache License, Version 2.0 (the "License");
// you may not use this file except in compliance with the License.
// You may obtain a copy of the License at
//
//     http://www.apache.org/licenses/LICENSE-2.0
//
// Unless required by applicable law or agreed to in writing, software
// distributed under the License is distributed on an "AS IS" BASIS,
// WITHOUT WARRANTIES OR CONDITIONS OF ANY KIND, either express or implied.
// See the License for the specific language governing permissions and
// limitations under the License.

package a2aclient

import (
	"context"
)

// Used to store a CallContext in context.Context.
type callContextKey struct{}

// Used to store CallMeta in context.Context after all the interceptors were applied.
type callMetaKey struct{}

// CallMeta holds things like auth headers, signatures etc.
// In jsonrpc it is passed as HTTP headers, in gRPC becomes a part of context.Context.
// Custom protocol implementations can use CallMetaFrom to access this data and
// perform the operations necessary for attaching it to the request.
type CallMeta map[string]string

// Request represents a transport-agnostic request to be sent to A2A server.
// Payload is one of a2a package core types.
type Request struct {
	Meta    CallMeta
	Payload any
}

// Response represents a transport-agnostic result received from A2A server.
// Payload is one of a2a package core types.
type Response struct {
	Err     error
	Meta    CallMeta
	Payload any
}

// CallInterceptor can be attached to an a2aclient.Client.
// If multiple interceptors are added:
//   - Before will be executed in the order of attachment sequentially.
//   - After will be executed in the reverse order sequentially.
type CallInterceptor interface {
	// Before allows to observe, modify or reject a Request.
	// A new context.Context can be returned to pass information to After.
	Before(ctx context.Context, req *Request) (context.Context, error)

	// After allows to observe, modify or reject a Response.
	After(ctx context.Context, resp *Response) error
}

// CallContext holds additional information about the intercepted request.
type CallContext struct {
	Method    string
	SessionID SessionID
}

// CallMetaFrom allows Transport implementations to access CallMeta after all
// the interceptors were applied.
func CallMetaFrom(ctx context.Context) (CallMeta, bool) {
	meta, ok := ctx.Value(callMetaKey{}).(CallMeta)
	return meta, ok
}

<<<<<<< HEAD
func WithCallMeta(ctx context.Context, meta CallMeta) context.Context {
=======
func withCallMeta(ctx context.Context, meta CallMeta) context.Context {
>>>>>>> b51b7599
	return context.WithValue(ctx, callMetaKey{}, meta)
}

// CallContextFrom allows CallInterceptors to get additional information about the intercepted request.
func CallContextFrom(ctx context.Context) (CallContext, bool) {
	callCtx, ok := ctx.Value(callContextKey{}).(CallContext)
	return callCtx, ok
}

// WithSessionID allows callers to attach a random session identifier to the request.
// CallInterceptor can access this identifier through CallContext.
func WithSessionID(ctx context.Context, sid SessionID) context.Context {
	if callCtx, ok := CallContextFrom(ctx); ok {
		callCtx.SessionID = sid
		return context.WithValue(ctx, callContextKey{}, callCtx)
	}

	return context.WithValue(ctx, callContextKey{}, CallContext{SessionID: sid})
}

func withMethod(ctx context.Context, method string) context.Context {
	if callCtx, ok := CallContextFrom(ctx); ok {
		callCtx.Method = method
		return context.WithValue(ctx, callContextKey{}, callCtx)
	}

	return context.WithValue(ctx, callContextKey{}, CallContext{Method: method})
}

// PassthroughInterceptor can be used by CallInterceptor implementers who don't need all methods.
// The struct can be embedded for providing a no-op implementation.
type PassthroughInterceptor struct{}

func (PassthroughInterceptor) Before(ctx context.Context, req *Request) (context.Context, error) {
	return ctx, nil
}

func (PassthroughInterceptor) After(ctx context.Context, resp *Response) error {
	return nil
}<|MERGE_RESOLUTION|>--- conflicted
+++ resolved
@@ -71,11 +71,7 @@
 	return meta, ok
 }
 
-<<<<<<< HEAD
-func WithCallMeta(ctx context.Context, meta CallMeta) context.Context {
-=======
 func withCallMeta(ctx context.Context, meta CallMeta) context.Context {
->>>>>>> b51b7599
 	return context.WithValue(ctx, callMetaKey{}, meta)
 }
 
