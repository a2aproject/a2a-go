--- conflicted
+++ resolved
@@ -41,11 +41,7 @@
 	// Card is the AgentCard of the agent the client is connected to. Might be nil if Client was
 	// created directly from server URL and extended AgentCard was never fetched.
 	Card *a2a.AgentCard
-<<<<<<< HEAD
-	// Payload is the response. It is nil if method doesn't return anything or Err was returned.
-=======
 	// Payload is the request payload. It is nil if the method does not take any parameters.
->>>>>>> 322d05bc
 	Payload any
 }
 
