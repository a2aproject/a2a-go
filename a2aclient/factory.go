// Copyright 2025 The A2A Authors
//
// Licensed under the Apache License, Version 2.0 (the "License");
// you may not use this file except in compliance with the License.
// You may obtain a copy of the License at
//
//     http://www.apache.org/licenses/LICENSE-2.0
//
// Unless required by applicable law or agreed to in writing, software
// distributed under the License is distributed on an "AS IS" BASIS,
// WITHOUT WARRANTIES OR CONDITIONS OF ANY KIND, either express or implied.
// See the License for the specific language governing permissions and
// limitations under the License.

package a2aclient

import (
	"context"
<<<<<<< HEAD
	"fmt"
=======
	"errors"
	"fmt"
	"slices"
>>>>>>> e439137b
	"strings"

	"github.com/a2aproject/a2a-go/a2a"
)

// Factory provides an API for creating Clients compatible with the requested transports.
// Factory is immutable, but the configuration can be extended using WithAdditionalOptions(f, opts...) call.
// Additional configurations can be applied at the moment of Client creation.
type Factory struct {
	config       Config
	interceptors []CallInterceptor
	transports   map[a2a.TransportProtocol]TransportFactory
}

// transportCandidate represents an Agent endpoint with the protocol supported by the Client
// and is used during the best compatible transport selection.
type transportCandidate struct {
	factory  TransportFactory
	endpoint a2a.AgentInterface
	// priority if determined by the index of endpoint.Transport in Config.PreferredTransports
	// or is set to len(Config.PreferredTransports) if Transport is not present in the config
	priority int
}

// defaultOptions is a set of default configurations applied to every Factory unless WithDefaultsDisabled was used.
var defaultOptions = []FactoryOption{WithGRPCTransport()}

var defaultFactory *Factory = NewFactory()

// CreateFromCard is a helper for creating a Client configured without creating a factory.
// It is equivalent to calling CreateFromCard on a Factory created without any options.
func CreateFromCard(ctx context.Context, card *a2a.AgentCard, opts ...FactoryOption) (*Client, error) {
	return defaultFactory.CreateFromCard(ctx, card, opts...)
}

// CreateFromEndpoints is a helper for creating a Client configured without creating a factory.
// It is equivalent to calling CreateFromEndpoints on a Factory created without any options.
func CreateFromEndpoints(ctx context.Context, endpoints []a2a.AgentInterface, opts ...FactoryOption) (*Client, error) {
	return defaultFactory.CreateFromEndpoints(ctx, endpoints, opts...)
}

// CreateFromCard returns a Client configured to communicate with the agent described by
// the provided AgentCard or fails if we couldn't establish a compatible transport.
<<<<<<< HEAD
=======
// Config PreferredTransports will be used to determine the order of connection attempts.
// If PreferredTransports were not provided, we start from the PreferredTransport specified in the AgentCard
// and proceed in the order specified by the AdditionalInterfaces.
// The method fails if we couldn't establish a compatible transport.
>>>>>>> e439137b
func (f *Factory) CreateFromCard(ctx context.Context, card *a2a.AgentCard, opts ...FactoryOption) (*Client, error) {
	if len(opts) > 0 {
		extended := WithAdditionalOptions(f, opts...)
		return extended.CreateFromCard(ctx, card)
	}

	serverPrefs := make([]a2a.AgentInterface, 1+len(card.AdditionalInterfaces))
	serverPrefs[0] = a2a.AgentInterface{Transport: card.PreferredTransport, URL: card.URL}
	copy(serverPrefs[1:], card.AdditionalInterfaces)

<<<<<<< HEAD
	transport, connInfo, err := f.selectTransport(serverPrefs)
=======
	candidates, err := f.selectTransport(serverPrefs)
>>>>>>> e439137b
	if err != nil {
		return nil, err
	}

<<<<<<< HEAD
	conn, err := transport.Create(ctx, connInfo.URL, card)
=======
	conn, err := createTransport(ctx, candidates, card)
>>>>>>> e439137b
	if err != nil {
		return nil, fmt.Errorf("failed to open a connection: %w", err)
	}

	return &Client{
		Config:       f.config,
		transport:    conn,
		interceptors: f.interceptors,
	}, nil
}

<<<<<<< HEAD
// CreateFromURL returns a Client configured to communicate with provided URL using
// one of the provided protocols, or fails if we couldn't establish a compatible transport.
func (f *Factory) CreateFromURL(ctx context.Context, url string, protocols []a2a.TransportProtocol, opts ...FactoryOption) (*Client, error) {
	if len(opts) > 0 {
		extended := WithAdditionalOptions(f, opts...)
		return extended.CreateFromURL(ctx, url, protocols)
	}

	serverPrefs := make([]a2a.AgentInterface, len(protocols))
	for i, protocol := range protocols {
		serverPrefs[i] = a2a.AgentInterface{Transport: protocol, URL: url}
	}

	transport, connInfo, err := f.selectTransport(serverPrefs)
	if err != nil {
		return nil, err
	}

	conn, err := transport.Create(ctx, connInfo.URL, nil)
	if err != nil {
		return nil, fmt.Errorf("failed to open a connection: %w", err)
	}

	return &Client{
		Config:       f.config,
		transport:    conn,
		interceptors: f.interceptors,
	}, nil
}

func (f *Factory) selectTransport(available []a2a.AgentInterface) (TransportFactory, a2a.AgentInterface, error) {
	if len(f.config.PreferredTransports) == 0 {
		for _, opt := range available {
			if t, ok := f.transports[opt.Transport]; ok {
				return t, opt, nil
			}
		}
		return nil, a2a.AgentInterface{}, makeNoCompatibleTransportsError(available)
	}

	for _, clientPref := range f.config.PreferredTransports {
		t, ok := f.transports[clientPref]
		if !ok {
			continue
		}
		for _, opt := range available {
			if clientPref == opt.Transport {
				return t, opt, nil
			}
		}
	}

	return nil, a2a.AgentInterface{}, makeNoCompatibleTransportsError(available)
=======
// CreateFromEndpoints returns a Client configured to communicate with one of the provided endpoints.
// Config PreferredTransports will be used to determine the order of connection attempts.
// If PreferredTransports were not provided, we attempt to establish using the provided endpoint order.
// The method fails if we couldn't establish a compatible transport.
func (f *Factory) CreateFromEndpoints(ctx context.Context, endpoints []a2a.AgentInterface, opts ...FactoryOption) (*Client, error) {
	if len(opts) > 0 {
		extended := WithAdditionalOptions(f, opts...)
		return extended.CreateFromEndpoints(ctx, endpoints)
	}

	candidates, err := f.selectTransport(endpoints)
	if err != nil {
		return nil, err
	}

	conn, err := createTransport(ctx, candidates, nil)
	if err != nil {
		return nil, fmt.Errorf("failed to open a connection: %w", err)
	}

	return &Client{
		Config:       f.config,
		transport:    conn,
		interceptors: f.interceptors,
	}, nil
}

// createTransport returns once is succeeds to open a connection using one of the provided
// transports or fails if all candidates failed.
func createTransport(ctx context.Context, candidates []transportCandidate, card *a2a.AgentCard) (Transport, error) {
	if len(candidates) == 0 {
		return nil, fmt.Errorf("empty list of transport candidates was provided")
	}
	var transport Transport
	var failures []error
	for _, tc := range candidates {
		conn, err := tc.factory.Create(ctx, tc.endpoint.URL, card)
		if err == nil {
			transport = conn
			break
		}
		err = fmt.Errorf("failed to connect to %s: %w", tc.endpoint.URL, err)
		failures = append(failures, err)
	}
	if transport == nil {
		return nil, errors.Join(failures...)
	}
	// TODO(yarolegovich): log failures
	return transport, nil
}

// selectTransport filters the list of available endpoints leaving only those with
// compatible transport protocols. If config.PreferredTransports is set the result is ordered
// based on the provided client preferences.
func (f *Factory) selectTransport(available []a2a.AgentInterface) ([]transportCandidate, error) {
	candidates := make([]transportCandidate, 0, len(available))

	for _, opt := range available {
		if tf, ok := f.transports[opt.Transport]; ok {
			priority := len(f.config.PreferredTransports)
			for i, clientPref := range f.config.PreferredTransports {
				if clientPref == opt.Transport {
					priority = i
					break
				}
			}
			candidates = append(candidates, transportCandidate{tf, opt, priority})
		}
	}

	if len(candidates) == 0 {
		protocols := make([]string, len(available))
		for i, a := range available {
			protocols[i] = string(a.Transport)
		}
		return nil, fmt.Errorf("no compatible transports found: [%s]", strings.Join(protocols, ","))
	}

	if len(f.config.PreferredTransports) > 0 {
		slices.SortFunc(candidates, func(c1, c2 transportCandidate) int {
			return c1.priority - c2.priority
		})
	}

	return candidates, nil
>>>>>>> e439137b
}

// FactoryOption represents a configuration applied to a Factory.
type FactoryOption interface {
	apply(f *Factory)
}

type factoryOptionFn func(f *Factory)

func (f factoryOptionFn) apply(factory *Factory) {
	f(factory)
}

// WithConfig makes the provided Config be used for all Clients created by the factory.
func WithConfig(c Config) FactoryOption {
	return factoryOptionFn(func(f *Factory) {
		f.config = c
	})
}

// WithTransport enables the factory to creates clients for the provided protocol.
func WithTransport(protocol a2a.TransportProtocol, factory TransportFactory) FactoryOption {
	return factoryOptionFn(func(f *Factory) {
		f.transports[protocol] = factory
	})
}

// WithInterceptors attaches call interceptors to clients created by the factory.
func WithInterceptors(interceptors ...CallInterceptor) FactoryOption {
	return factoryOptionFn(func(f *Factory) {
		f.interceptors = append(f.interceptors, interceptors...)
	})
}

// defaultsDisabledOpt is a marker for creating a Factory without any defaults set.
type defaultsDisabledOpt struct{}

func (defaultsDisabledOpt) apply(f *Factory) {}

// WithDefaultsDisabled attaches call interceptors to clients created by the factory.
func WithDefaultsDisabled() FactoryOption {
	return defaultsDisabledOpt{}
}

// NewFactory creates a new Factory applying the provided configurations.
func NewFactory(options ...FactoryOption) *Factory {
	f := &Factory{
		transports:   make(map[a2a.TransportProtocol]TransportFactory),
		interceptors: make([]CallInterceptor, 0),
	}

	applyDefaults := true
	for _, o := range options {
		if _, ok := o.(defaultsDisabledOpt); ok {
			applyDefaults = false
			break
		}
	}

	if applyDefaults {
		for _, o := range defaultOptions {
			o.apply(f)
		}
	}

	for _, o := range options {
		o.apply(f)
	}

	return f
}

// WithAdditionalOptions creates a new Factory with the additionally provided options.
func WithAdditionalOptions(f *Factory, opts ...FactoryOption) *Factory {
	options := []FactoryOption{
		WithDefaultsDisabled(),
		WithConfig(f.config),
		WithInterceptors(f.interceptors...),
	}
	for k, v := range f.transports {
		options = append(options, WithTransport(k, v))
	}
	return NewFactory(append(options, opts...)...)
}

func makeNoCompatibleTransportsError(available []a2a.AgentInterface) error {
	protocols := make([]string, len(available))
	for i, a := range available {
		protocols[i] = string(a.Transport)
	}
	return fmt.Errorf("no compatible transports found: [%s]", strings.Join(protocols, ","))
}<|MERGE_RESOLUTION|>--- conflicted
+++ resolved
@@ -16,13 +16,9 @@
 
 import (
 	"context"
-<<<<<<< HEAD
-	"fmt"
-=======
 	"errors"
 	"fmt"
 	"slices"
->>>>>>> e439137b
 	"strings"
 
 	"github.com/a2aproject/a2a-go/a2a"
@@ -66,13 +62,10 @@
 
 // CreateFromCard returns a Client configured to communicate with the agent described by
 // the provided AgentCard or fails if we couldn't establish a compatible transport.
-<<<<<<< HEAD
-=======
 // Config PreferredTransports will be used to determine the order of connection attempts.
 // If PreferredTransports were not provided, we start from the PreferredTransport specified in the AgentCard
 // and proceed in the order specified by the AdditionalInterfaces.
 // The method fails if we couldn't establish a compatible transport.
->>>>>>> e439137b
 func (f *Factory) CreateFromCard(ctx context.Context, card *a2a.AgentCard, opts ...FactoryOption) (*Client, error) {
 	if len(opts) > 0 {
 		extended := WithAdditionalOptions(f, opts...)
@@ -83,20 +76,12 @@
 	serverPrefs[0] = a2a.AgentInterface{Transport: card.PreferredTransport, URL: card.URL}
 	copy(serverPrefs[1:], card.AdditionalInterfaces)
 
-<<<<<<< HEAD
-	transport, connInfo, err := f.selectTransport(serverPrefs)
-=======
 	candidates, err := f.selectTransport(serverPrefs)
->>>>>>> e439137b
 	if err != nil {
 		return nil, err
 	}
 
-<<<<<<< HEAD
-	conn, err := transport.Create(ctx, connInfo.URL, card)
-=======
 	conn, err := createTransport(ctx, candidates, card)
->>>>>>> e439137b
 	if err != nil {
 		return nil, fmt.Errorf("failed to open a connection: %w", err)
 	}
@@ -108,61 +93,6 @@
 	}, nil
 }
 
-<<<<<<< HEAD
-// CreateFromURL returns a Client configured to communicate with provided URL using
-// one of the provided protocols, or fails if we couldn't establish a compatible transport.
-func (f *Factory) CreateFromURL(ctx context.Context, url string, protocols []a2a.TransportProtocol, opts ...FactoryOption) (*Client, error) {
-	if len(opts) > 0 {
-		extended := WithAdditionalOptions(f, opts...)
-		return extended.CreateFromURL(ctx, url, protocols)
-	}
-
-	serverPrefs := make([]a2a.AgentInterface, len(protocols))
-	for i, protocol := range protocols {
-		serverPrefs[i] = a2a.AgentInterface{Transport: protocol, URL: url}
-	}
-
-	transport, connInfo, err := f.selectTransport(serverPrefs)
-	if err != nil {
-		return nil, err
-	}
-
-	conn, err := transport.Create(ctx, connInfo.URL, nil)
-	if err != nil {
-		return nil, fmt.Errorf("failed to open a connection: %w", err)
-	}
-
-	return &Client{
-		Config:       f.config,
-		transport:    conn,
-		interceptors: f.interceptors,
-	}, nil
-}
-
-func (f *Factory) selectTransport(available []a2a.AgentInterface) (TransportFactory, a2a.AgentInterface, error) {
-	if len(f.config.PreferredTransports) == 0 {
-		for _, opt := range available {
-			if t, ok := f.transports[opt.Transport]; ok {
-				return t, opt, nil
-			}
-		}
-		return nil, a2a.AgentInterface{}, makeNoCompatibleTransportsError(available)
-	}
-
-	for _, clientPref := range f.config.PreferredTransports {
-		t, ok := f.transports[clientPref]
-		if !ok {
-			continue
-		}
-		for _, opt := range available {
-			if clientPref == opt.Transport {
-				return t, opt, nil
-			}
-		}
-	}
-
-	return nil, a2a.AgentInterface{}, makeNoCompatibleTransportsError(available)
-=======
 // CreateFromEndpoints returns a Client configured to communicate with one of the provided endpoints.
 // Config PreferredTransports will be used to determine the order of connection attempts.
 // If PreferredTransports were not provided, we attempt to establish using the provided endpoint order.
@@ -248,7 +178,6 @@
 	}
 
 	return candidates, nil
->>>>>>> e439137b
 }
 
 // FactoryOption represents a configuration applied to a Factory.
