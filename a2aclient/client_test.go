// Copyright 2025 The A2A Authors
//
// Licensed under the Apache License, Version 2.0 (the "License");
// you may not use this file except in compliance with the License.
// You may obtain a copy of the License at
//
//     http://www.apache.org/licenses/LICENSE-2.0
//
// Unless required by applicable law or agreed to in writing, software
// distributed under the License is distributed on an "AS IS" BASIS,
// WITHOUT WARRANTIES OR CONDITIONS OF ANY KIND, either express or implied.
// See the License for the specific language governing permissions and
// limitations under the License.

package a2aclient

import (
	"context"
	"errors"
	"iter"
	"reflect"
	"testing"

	"github.com/a2aproject/a2a-go/a2a"
	"github.com/google/go-cmp/cmp"
)

type testTransport struct {
	GetTaskFn              func(context.Context, *a2a.TaskQueryParams) (*a2a.Task, error)
	CancelTaskFn           func(context.Context, *a2a.TaskIDParams) (*a2a.Task, error)
	SendMessageFn          func(context.Context, *a2a.MessageSendParams) (a2a.SendMessageResult, error)
	ResubscribeToTaskFn    func(context.Context, *a2a.TaskIDParams) iter.Seq2[a2a.Event, error]
	SendStreamingMessageFn func(context.Context, *a2a.MessageSendParams) iter.Seq2[a2a.Event, error]
	GetTaskPushConfigFn    func(context.Context, *a2a.GetTaskPushConfigParams) (*a2a.TaskPushConfig, error)
	ListTaskPushConfigFn   func(context.Context, *a2a.ListTaskPushConfigParams) ([]*a2a.TaskPushConfig, error)
	SetTaskPushConfigFn    func(context.Context, *a2a.TaskPushConfig) (*a2a.TaskPushConfig, error)
	DeleteTaskPushConfigFn func(context.Context, *a2a.DeleteTaskPushConfigParams) error
	GetAgentCardFn         func(context.Context) (*a2a.AgentCard, error)
}

func (t *testTransport) GetTask(ctx context.Context, query *a2a.TaskQueryParams) (*a2a.Task, error) {
	return t.GetTaskFn(ctx, query)
}

func (t *testTransport) CancelTask(ctx context.Context, id *a2a.TaskIDParams) (*a2a.Task, error) {
	return t.CancelTaskFn(ctx, id)
}

func (t *testTransport) SendMessage(ctx context.Context, message *a2a.MessageSendParams) (a2a.SendMessageResult, error) {
	return t.SendMessageFn(ctx, message)
}

func (t *testTransport) ResubscribeToTask(ctx context.Context, id *a2a.TaskIDParams) iter.Seq2[a2a.Event, error] {
	return t.ResubscribeToTaskFn(ctx, id)
}

func (t *testTransport) SendStreamingMessage(ctx context.Context, message *a2a.MessageSendParams) iter.Seq2[a2a.Event, error] {
	return t.SendStreamingMessageFn(ctx, message)
}

func (t *testTransport) GetTaskPushConfig(ctx context.Context, params *a2a.GetTaskPushConfigParams) (*a2a.TaskPushConfig, error) {
	return t.GetTaskPushConfigFn(ctx, params)
}

func (t *testTransport) ListTaskPushConfig(ctx context.Context, params *a2a.ListTaskPushConfigParams) ([]*a2a.TaskPushConfig, error) {
	return t.ListTaskPushConfigFn(ctx, params)
}

func (t *testTransport) SetTaskPushConfig(ctx context.Context, params *a2a.TaskPushConfig) (*a2a.TaskPushConfig, error) {
	return t.SetTaskPushConfigFn(ctx, params)
}

func (t *testTransport) DeleteTaskPushConfig(ctx context.Context, params *a2a.DeleteTaskPushConfigParams) error {
	return t.DeleteTaskPushConfigFn(ctx, params)
}

func (t *testTransport) GetAgentCard(ctx context.Context) (*a2a.AgentCard, error) {
	return t.GetAgentCardFn(ctx)
}

func (t *testTransport) Destroy() error {
	return nil
}

func makeEventSeq2(events []a2a.Event) iter.Seq2[a2a.Event, error] {
	return func(yield func(a2a.Event, error) bool) {
		for _, event := range events {
			if !yield(event, nil) {
				break
			}
		}
	}
}

type testInterceptor struct {
	lastReq  *Request
	lastResp *Response
	BeforeFn func(context.Context, *Request) (context.Context, error)
	AfterFn  func(context.Context, *Response) error
}

func (ti *testInterceptor) Before(ctx context.Context, req *Request) (context.Context, error) {
	ti.lastReq = req
	if ti.BeforeFn != nil {
		return ti.BeforeFn(ctx, req)
	}
	return ctx, nil
}

func (ti *testInterceptor) After(ctx context.Context, resp *Response) error {
	ti.lastResp = resp
	if ti.AfterFn != nil {
		return ti.AfterFn(ctx, resp)
	}
	return nil
}

func newTestClient(transport Transport, interceptors ...CallInterceptor) *Client {
	return &Client{transport: transport, interceptors: interceptors}
}

func TestClient_CallFails(t *testing.T) {
	ctx := t.Context()
	wantErr := errors.New("call failed")

	transport := &testTransport{
		GetTaskFn: func(ctx context.Context, tqp *a2a.TaskQueryParams) (*a2a.Task, error) {
			return nil, wantErr
		},
	}
	client := newTestClient(transport)

	if _, err := client.GetTask(ctx, &a2a.TaskQueryParams{}); !errors.Is(err, wantErr) {
		t.Fatalf("client.GetTask() error = %v, want %v", err, wantErr)
	}
}

func TestClient_InterceptorModifiesRequest(t *testing.T) {
	ctx := t.Context()
	task := &a2a.Task{}
	var receivedMeta map[string]any
	transport := &testTransport{
		GetTaskFn: func(ctx context.Context, tqp *a2a.TaskQueryParams) (*a2a.Task, error) {
			receivedMeta = tqp.Metadata
			return task, nil
		},
	}
	metaKey, metaVal := "answer", 42
	interceptor := &testInterceptor{
		BeforeFn: func(ctx context.Context, r *Request) (context.Context, error) {
			typed := r.Payload.(*a2a.TaskQueryParams)
			typed.Metadata = map[string]any{metaKey: metaVal}
			return ctx, nil
		},
	}

	client := newTestClient(transport, interceptor)
	if _, err := client.GetTask(ctx, &a2a.TaskQueryParams{}); err != nil {
		t.Fatalf("client.GetTask() error = %v, want nil", err)
	}
	if receivedMeta[metaKey] != metaVal {
		t.Fatalf("client.GetTask() meta[%s]=%v, want %v", metaKey, receivedMeta[metaKey], metaVal)
	}
}

func TestClient_DefaultSendMessageConfig(t *testing.T) {
	ctx := t.Context()
	task := &a2a.Task{}
	acceptedModes := []string{"text/plain"}
	pushConfig := &a2a.PushConfig{URL: "https://push.com", Token: "secret"}
	transport := &testTransport{
		SendMessageFn: func(ctx context.Context, params *a2a.MessageSendParams) (a2a.SendMessageResult, error) {
			return task, nil
		},
<<<<<<< HEAD
		SendStreamingMessageFn: func(ctx context.Context, params *a2a.MessageSendParams) iter.Seq2[a2a.Event, error] {
			return func(yield func(a2a.Event, error) bool) { yield(task, nil) }
		},
=======
>>>>>>> 322d05bc
	}
	interceptor := &testInterceptor{}
	client := &Client{
		config:       Config{PushConfig: pushConfig, AcceptedOutputModes: acceptedModes},
		transport:    transport,
		interceptors: []CallInterceptor{interceptor},
	}
<<<<<<< HEAD
	req := &a2a.MessageSendParams{}
	_, err := client.SendMessage(ctx, req)
	if err != nil {
		t.Fatalf("client.SendMessage() error = %v", err)
	}
	want := &a2a.MessageSendParams{
		Config: &a2a.MessageSendConfig{AcceptedOutputModes: acceptedModes, PushConfig: pushConfig},
	}
	if diff := cmp.Diff(want, interceptor.lastReq.Payload); diff != "" {
		t.Fatalf("client.SendMessage() wrong result (+got,-want) diff = %s", diff)
	}
	if diff := cmp.Diff(&a2a.MessageSendParams{}, req); diff != "" {
		t.Fatalf("client.SendMessage() modified params (+got,-want) diff = %s", diff)
=======
	for _, req := range []*a2a.MessageSendParams{{}, {Config: &a2a.MessageSendConfig{}}} {
		wantNilConfigAfter := req.Config == nil

		_, err := client.SendMessage(ctx, req)
		if err != nil {
			t.Fatalf("client.SendMessage() error = %v", err)
		}
		want := &a2a.MessageSendParams{
			Config: &a2a.MessageSendConfig{AcceptedOutputModes: acceptedModes, PushConfig: pushConfig},
		}
		if diff := cmp.Diff(want, interceptor.lastReq.Payload); diff != "" {
			t.Fatalf("client.SendMessage() wrong result (+got,-want) diff = %s", diff)
		}
		wantReq := &a2a.MessageSendParams{Config: &a2a.MessageSendConfig{}}
		if wantNilConfigAfter {
			wantReq = &a2a.MessageSendParams{}
		}
		if diff := cmp.Diff(wantReq, req); diff != "" {
			t.Fatalf("client.SendMessage() modified params (+got,-want) diff = %s", diff)
		}
>>>>>>> 322d05bc
	}
}

func TestClient_DefaultSendStreamingMessageConfig(t *testing.T) {
	ctx := t.Context()
	task := &a2a.Task{}
	acceptedModes := []string{"text/plain"}
	pushConfig := &a2a.PushConfig{URL: "https://push.com", Token: "secret"}
	transport := &testTransport{
		SendStreamingMessageFn: func(ctx context.Context, params *a2a.MessageSendParams) iter.Seq2[a2a.Event, error] {
			return func(yield func(a2a.Event, error) bool) { yield(task, nil) }
		},
	}
	interceptor := &testInterceptor{}
	client := &Client{
		config:       Config{PushConfig: pushConfig, AcceptedOutputModes: acceptedModes},
		transport:    transport,
		interceptors: []CallInterceptor{interceptor},
	}
	req := &a2a.MessageSendParams{}
	for _, err := range client.SendStreamingMessage(ctx, req) {
		if err != nil {
			t.Fatalf("client.SendStreamingMessage() error = %v", err)
		}
	}
	want := &a2a.MessageSendParams{
		Config: &a2a.MessageSendConfig{AcceptedOutputModes: acceptedModes, PushConfig: pushConfig},
	}
	if diff := cmp.Diff(want, interceptor.lastReq.Payload); diff != "" {
		t.Fatalf("client.SendStreamingMessage() wrong result (+got,-want) diff = %s", diff)
	}
	if diff := cmp.Diff(&a2a.MessageSendParams{}, req); diff != "" {
		t.Fatalf("client.SendStreamingMessage() modified params (+got,-want) diff = %s", diff)
	}
}

func TestClient_InterceptorsAttachCallMeta(t *testing.T) {
	ctx := t.Context()

	var receivedCallMeta CallMeta
	transport := &testTransport{
		GetTaskFn: func(ctx context.Context, tqp *a2a.TaskQueryParams) (*a2a.Task, error) {
			receivedCallMeta, _ = CallMetaFrom(ctx)
			return &a2a.Task{}, nil
		},
	}

	k1, v1, k2, v2 := "Authorization", "Basic ABCD", "X-Custom", "test"
	interceptor1 := &testInterceptor{
		BeforeFn: func(ctx context.Context, r *Request) (context.Context, error) {
			r.Meta[k1] = []string{v1}
			return ctx, nil
		},
	}
	interceptor2 := &testInterceptor{
		BeforeFn: func(ctx context.Context, r *Request) (context.Context, error) {
			r.Meta[k2] = []string{v2}
			return ctx, nil
		},
	}

	client := newTestClient(transport, interceptor1, interceptor2)
	if _, err := client.GetTask(ctx, &a2a.TaskQueryParams{}); err != nil {
		t.Fatalf("client.GetTask() error = %v, want nil", err)
	}
	wantCallMeta := CallMeta{k1: []string{v1}, k2: []string{v2}}
	if !reflect.DeepEqual(receivedCallMeta, wantCallMeta) {
		t.Fatalf("client.GetTask() meta = %v, want %v", receivedCallMeta, wantCallMeta)
	}
}

func TestClient_InterceptorModifiesResponse(t *testing.T) {
	ctx := t.Context()
	task := &a2a.Task{}
	transport := &testTransport{
		GetTaskFn: func(ctx context.Context, tqp *a2a.TaskQueryParams) (*a2a.Task, error) {
			return task, nil
		},
	}
	metaKey, metaVal := "answer", 42
	interceptor := &testInterceptor{
		AfterFn: func(ctx context.Context, r *Response) error {
			typed := r.Payload.(*a2a.Task)
			typed.Metadata = map[string]any{metaKey: metaVal}
			return nil
		},
	}

	client := newTestClient(transport, interceptor)
	task, err := client.GetTask(ctx, &a2a.TaskQueryParams{})
	if err != nil {
		t.Fatalf("client.GetTask() error = %v, want nil", err)
	}
	if task.Metadata[metaKey] != metaVal {
		t.Fatalf("client.GetTask() meta[%s]=%v, want %v", metaKey, task.Metadata[metaKey], metaVal)
	}
}

func TestClient_InterceptorRejectsRequest(t *testing.T) {
	ctx := t.Context()
	called := false
	transport := &testTransport{
		GetTaskFn: func(ctx context.Context, tqp *a2a.TaskQueryParams) (*a2a.Task, error) {
			called = true
			return &a2a.Task{}, nil
		},
	}
	wantErr := errors.New("failed")
	interceptor := &testInterceptor{
		BeforeFn: func(ctx context.Context, r *Request) (context.Context, error) {
			return ctx, wantErr
		},
	}

	client := newTestClient(transport, interceptor)
	if task, err := client.GetTask(ctx, &a2a.TaskQueryParams{}); !errors.Is(err, wantErr) {
		t.Fatalf("client.GetTask() = (%v, %v), want error %v", task, err, wantErr)
	}
	if called {
		t.Fatal("expected transport to not be called")
	}
}

func TestClient_InterceptorRejectsResponse(t *testing.T) {
	ctx := t.Context()
	called := false
	transport := &testTransport{
		GetTaskFn: func(ctx context.Context, tqp *a2a.TaskQueryParams) (*a2a.Task, error) {
			called = true
			return &a2a.Task{}, nil
		},
	}
	wantErr := errors.New("failed")
	interceptor := &testInterceptor{
		AfterFn: func(ctx context.Context, r *Response) error {
			return wantErr
		},
	}

	client := newTestClient(transport, interceptor)
	if task, err := client.GetTask(ctx, &a2a.TaskQueryParams{}); !errors.Is(err, wantErr) {
		t.Fatalf("client.GetTask() = (%v, %v), want error %v", task, err, wantErr)
	}
	if !called {
		t.Fatal("expected transport to be called")
	}
}

func TestClient_InterceptorMethodsDataSharing(t *testing.T) {
	ctx := t.Context()
	transport := &testTransport{
		GetTaskFn: func(ctx context.Context, tqp *a2a.TaskQueryParams) (*a2a.Task, error) {
			return &a2a.Task{}, nil
		},
	}
	type ctxKey struct{}
	val := 42
	var receivedVal int
	interceptor := &testInterceptor{
		BeforeFn: func(ctx context.Context, r *Request) (context.Context, error) {
			return context.WithValue(ctx, ctxKey{}, val), nil
		},
		AfterFn: func(ctx context.Context, r *Response) error {
			receivedVal = ctx.Value(ctxKey{}).(int)
			return nil
		},
	}

	client := newTestClient(transport, interceptor)
	if _, err := client.GetTask(ctx, &a2a.TaskQueryParams{}); err != nil {
		t.Fatalf("client.GetTask() error = %v, want nil", err)
	}

	if receivedVal != val {
		t.Fatal("expected transport to not be called")
	}
}

func TestClient_GetExtendedAgentCard(t *testing.T) {
	ctx := t.Context()
	want := &a2a.AgentCard{Name: "test", SupportsAuthenticatedExtendedCard: true}
	extendedCard := &a2a.AgentCard{Name: "test", Description: "secret"}
	transport := &testTransport{
		GetAgentCardFn: func(ctx context.Context) (*a2a.AgentCard, error) {
			return extendedCard, nil
		},
	}
	interceptor := &testInterceptor{}
	client := &Client{transport: transport, interceptors: []CallInterceptor{interceptor}}
	client.card.Store(want)
	got, err := client.GetAgentCard(ctx)
	if err != nil {
		t.Fatalf("client.GetAgentCard() error = %v, want nil", err)
	}
	if interceptor.lastReq == nil {
		t.Fatal("lastReq = nil, want GertAgentCard")
	}
	if diff := cmp.Diff(extendedCard, got); diff != "" {
		t.Fatalf("client.SendStreamingMessage() modified params (+got,-want) diff = %s", diff)
	}
}

func TestClient_PassAgentCardToInterceptorsAfterResolved(t *testing.T) {
	ctx := t.Context()
	extendedCard := &a2a.AgentCard{Name: "test", Description: "secret", SupportsAuthenticatedExtendedCard: true}
	transport := &testTransport{
		GetAgentCardFn: func(ctx context.Context) (*a2a.AgentCard, error) {
			return extendedCard, nil
		},
	}
	interceptor := &testInterceptor{}
	client := &Client{transport: transport, interceptors: []CallInterceptor{interceptor}}
	_, err := client.GetAgentCard(ctx)
	if err != nil {
		t.Fatalf("client.GetAgentCard() error = %v, want nil", err)
	}
	if interceptor.lastReq.Card != nil {
		t.Fatalf("lastReq.Card = %v, want nil", interceptor.lastReq.Card)
	}
	if interceptor.lastResp.Card != nil {
		t.Fatalf("lastResp.Card = %v, want nil", interceptor.lastResp.Card)
	}

	_, err = client.GetAgentCard(ctx)
	if err != nil {
		t.Fatalf("client.GetAgentCard() error = %v, want nil", err)
	}
	if diff := cmp.Diff(extendedCard, interceptor.lastReq.Card); diff != "" {
		t.Fatalf("wrong interceptor.lastReq.Card (+got,-want) diff = %s", diff)
	}
	if diff := cmp.Diff(extendedCard, interceptor.lastResp.Card); diff != "" {
		t.Fatalf("wrong interceptor.lastResp.Card (+got,-want) diff = %s", diff)
	}
}

func TestClient_GetAgentCardCallSkippedIfNoExtendedCard(t *testing.T) {
	ctx := t.Context()
	want := &a2a.AgentCard{Name: "test", SupportsAuthenticatedExtendedCard: false}
	interceptor := &testInterceptor{}
	client := &Client{interceptors: []CallInterceptor{interceptor}}
	client.card.Store(want)
	got, err := client.GetAgentCard(ctx)
	if err != nil {
		t.Fatalf("client.GetAgentCard() error = %v, want nil", err)
	}
	if interceptor.lastReq != nil {
		t.Fatalf("lastReq = %v, want nil", interceptor.lastReq)
	}
	if diff := cmp.Diff(want, got); diff != "" {
		t.Fatalf("client.SendStreamingMessage() modified params (+got,-want) diff = %s", diff)
	}
}

func TestClient_FallbackToNonStreamingSend(t *testing.T) {
	ctx := t.Context()
	want := a2a.NewMessage(a2a.MessageRoleAgent)
	transport := &testTransport{
		SendMessageFn: func(ctx context.Context, params *a2a.MessageSendParams) (a2a.SendMessageResult, error) {
			return want, nil
		},
	}
	interceptor := &testInterceptor{}
	client := &Client{transport: transport, interceptors: []CallInterceptor{interceptor}}
	client.card.Store(&a2a.AgentCard{Capabilities: a2a.AgentCapabilities{Streaming: false}})

	eventCount := 0
	for got, err := range client.SendStreamingMessage(ctx, &a2a.MessageSendParams{}) {
		if err != nil {
			t.Fatalf("client.GetAgentCard() error = %v, want nil", err)
		}
		if diff := cmp.Diff(want, got); diff != "" {
			t.Fatalf("client.SendStreamingMessage() wrong result (+got,-want) diff = %s", diff)
		}
		eventCount++
	}
	if eventCount != 1 {
		t.Fatalf("client.SendStreamingMessage() got %d events, want 1", eventCount)
	}
}

func TestClient_InterceptGetTask(t *testing.T) {
	ctx := t.Context()
	task := &a2a.Task{}
	transport := &testTransport{
		GetTaskFn: func(ctx context.Context, tqp *a2a.TaskQueryParams) (*a2a.Task, error) {
			return task, nil
		},
	}
	interceptor := &testInterceptor{}
	client := newTestClient(transport, interceptor)
	req := &a2a.TaskQueryParams{}
	resp, err := client.GetTask(ctx, req)
	if interceptor.lastReq.Method != "GetTask" {
		t.Fatalf("lastReq.Method = %v, want GetTask", interceptor.lastReq.Method)
	}
	if interceptor.lastResp.Method != "GetTask" {
		t.Fatalf("lastResp.Method = %v, want GetTask", interceptor.lastResp.Method)
	}
	if err != nil || resp != task {
		t.Fatalf("client.GetTask() = (%v, %v), want %v", resp, err, task)
	}
	if interceptor.lastReq.Payload != req {
		t.Fatalf("interceptor.Before() payload = %v, want %v", interceptor.lastReq.Payload, req)
	}
	if interceptor.lastResp.Payload != task {
		t.Fatalf("interceptor.After() payload = %v, want %v", interceptor.lastResp.Payload, task)
	}
}

func TestClient_InterceptCancelTask(t *testing.T) {
	ctx := t.Context()
	task := &a2a.Task{}
	transport := &testTransport{
		CancelTaskFn: func(ctx context.Context, id *a2a.TaskIDParams) (*a2a.Task, error) {
			return task, nil
		},
	}
	interceptor := &testInterceptor{}
	client := newTestClient(transport, interceptor)
	req := &a2a.TaskIDParams{}
	resp, err := client.CancelTask(ctx, req)
	if interceptor.lastReq.Method != "CancelTask" {
		t.Fatalf("lastReq.Method = %v, want CancelTask", interceptor.lastReq.Method)
	}
	if interceptor.lastResp.Method != "CancelTask" {
		t.Fatalf("lastResp.Method = %v, want CancelTask", interceptor.lastResp.Method)
	}
	if err != nil || resp != task {
		t.Fatalf("client.CancelTask() = (%v, %v), want %v", resp, err, task)
	}
	if interceptor.lastReq.Payload != req {
		t.Fatalf("interceptor.Before() payload = %v, want %v", interceptor.lastReq.Payload, req)
	}
	if interceptor.lastResp.Payload != task {
		t.Fatalf("interceptor.After() payload = %v, want %v", interceptor.lastResp.Payload, task)
	}
}

func TestClient_InterceptSendMessage(t *testing.T) {
	ctx := t.Context()
	task := &a2a.Task{}
	transport := &testTransport{
		SendMessageFn: func(ctx context.Context, params *a2a.MessageSendParams) (a2a.SendMessageResult, error) {
			return task, nil
		},
	}
	interceptor := &testInterceptor{}
	client := newTestClient(transport, interceptor)
	req := &a2a.MessageSendParams{}
	resp, err := client.SendMessage(ctx, req)
	if interceptor.lastReq.Method != "SendMessage" {
		t.Fatalf("lastReq.Method = %v, want SendMessage", interceptor.lastReq.Method)
	}
	if interceptor.lastResp.Method != "SendMessage" {
		t.Fatalf("lastResp.Method = %v, want SendMessage", interceptor.lastResp.Method)
	}
	if err != nil || resp != task {
		t.Fatalf("client.SendMessage() = (%v, %v), want %v", resp, err, task)
	}
	if diff := cmp.Diff(req, interceptor.lastReq.Payload); diff != "" {
		t.Fatalf("wrong interceptor.lastReq.Payload (+got,-want) diff = %s", diff)
	}
	if diff := cmp.Diff(task, interceptor.lastResp.Payload); diff != "" {
		t.Fatalf("wrong interceptor.lastResp.Payload (+got,-want) diff = %s", diff)
	}
}

func TestClient_InterceptResubscribeToTask(t *testing.T) {
	ctx := t.Context()
	events := []a2a.Event{
		&a2a.TaskStatusUpdateEvent{Status: a2a.TaskStatus{State: a2a.TaskStateSubmitted}},
		&a2a.TaskStatusUpdateEvent{Status: a2a.TaskStatus{State: a2a.TaskStateWorking}},
		&a2a.TaskStatusUpdateEvent{Status: a2a.TaskStatus{State: a2a.TaskStateCompleted}},
	}
	transport := &testTransport{
		ResubscribeToTaskFn: func(ctx context.Context, ti *a2a.TaskIDParams) iter.Seq2[a2a.Event, error] {
			return makeEventSeq2(events)
		},
	}
	interceptor := &testInterceptor{}
	client := newTestClient(transport, interceptor)
	req := &a2a.TaskIDParams{}
	eventI := 0
	for resp, err := range client.ResubscribeToTask(ctx, req) {
		if err != nil || resp != events[eventI] {
			t.Fatalf("client.ResubscribeToTask()[%d] = (%v, %v), want %v", eventI, resp, err, events[eventI])
		}
		if interceptor.lastResp.Payload != events[eventI] {
			t.Fatalf("interceptor.After %d-th payload = %v, want %v", eventI, interceptor.lastResp.Payload, events[eventI])
		}
		eventI += 1
	}
	if interceptor.lastReq.Method != "ResubscribeToTask" {
		t.Fatalf("lastReq.Method = %v, want ResubscribeToTask", interceptor.lastReq.Method)
	}
	if interceptor.lastResp.Method != "ResubscribeToTask" {
		t.Fatalf("lastResp.Method = %v, want ResubscribeToTask", interceptor.lastResp.Method)
	}
	if interceptor.lastReq.Payload != req {
		t.Fatalf("interceptor.Before payload = %v, want %v", interceptor.lastReq.Payload, req)
	}
}

func TestClient_InterceptSendStreamingMessage(t *testing.T) {
	ctx := t.Context()
	events := []a2a.Event{
		&a2a.TaskStatusUpdateEvent{Status: a2a.TaskStatus{State: a2a.TaskStateSubmitted}},
		&a2a.TaskStatusUpdateEvent{Status: a2a.TaskStatus{State: a2a.TaskStateWorking}},
		&a2a.TaskStatusUpdateEvent{Status: a2a.TaskStatus{State: a2a.TaskStateCompleted}},
	}
	transport := &testTransport{
		SendStreamingMessageFn: func(ctx context.Context, ti *a2a.MessageSendParams) iter.Seq2[a2a.Event, error] {
			return makeEventSeq2(events)
		},
	}
	interceptor := &testInterceptor{}
	client := newTestClient(transport, interceptor)
	req := &a2a.MessageSendParams{}
	eventI := 0
	for resp, err := range client.SendStreamingMessage(ctx, req) {
		if err != nil || resp != events[eventI] {
			t.Fatalf("client.SendStreamingMessage()[%d] = (%v, %v), want %v", eventI, resp, err, events[eventI])
		}
		if interceptor.lastResp.Payload != events[eventI] {
			t.Fatalf("interceptor.After %d-th payload = %v, want %v", eventI, interceptor.lastResp.Payload, events[eventI])
		}
		eventI += 1
	}
	if eventI != len(events) {
		t.Fatalf("client.SendStreamingMessage() event count = %d, want %d", eventI, len(events))
	}
	if interceptor.lastReq.Method != "SendStreamingMessage" {
		t.Fatalf("lastReq.Method = %v, want SendStreamingMessage", interceptor.lastReq.Method)
	}
	if interceptor.lastResp.Method != "SendStreamingMessage" {
		t.Fatalf("lastResp.Method = %v, want SendStreamingMessage", interceptor.lastResp.Method)
	}
	if diff := cmp.Diff(req, interceptor.lastReq.Payload); diff != "" {
		t.Fatalf("wrong interceptor.lastReq.Payload (+got,-want) diff = %s", diff)
	}
}

func TestClient_InterceptGetTaskPushConfig(t *testing.T) {
	ctx := t.Context()
	config := &a2a.TaskPushConfig{}
	transport := &testTransport{
		GetTaskPushConfigFn: func(ctx context.Context, params *a2a.GetTaskPushConfigParams) (*a2a.TaskPushConfig, error) {
			return config, nil
		},
	}
	interceptor := &testInterceptor{}
	client := newTestClient(transport, interceptor)
	req := &a2a.GetTaskPushConfigParams{}
	resp, err := client.GetTaskPushConfig(ctx, req)
	if interceptor.lastReq.Method != "GetTaskPushConfig" {
		t.Fatalf("lastReq.Method = %v, want GetTaskPushConfig", interceptor.lastReq.Method)
	}
	if interceptor.lastResp.Method != "GetTaskPushConfig" {
		t.Fatalf("lastResp.Method = %v, want GetTaskPushConfig", interceptor.lastResp.Method)
	}
	if err != nil || resp != config {
		t.Fatalf("client.GetTaskPushConfig() = (%v, %v), want %v", resp, err, config)
	}
	if interceptor.lastReq.Payload != req {
		t.Fatalf("interceptor.Before payload = %v, want %v", interceptor.lastReq.Payload, req)
	}
	if interceptor.lastResp.Payload != config {
		t.Fatalf("interceptor.After payload = %v, want %v", interceptor.lastResp.Payload, config)
	}
}

func TestClient_InterceptListTaskPushConfig(t *testing.T) {
	ctx := t.Context()
	config := &a2a.TaskPushConfig{}
	transport := &testTransport{
		ListTaskPushConfigFn: func(ctx context.Context, params *a2a.ListTaskPushConfigParams) ([]*a2a.TaskPushConfig, error) {
			return []*a2a.TaskPushConfig{config}, nil
		},
	}
	interceptor := &testInterceptor{}
	client := newTestClient(transport, interceptor)
	req := &a2a.ListTaskPushConfigParams{}
	resp, err := client.ListTaskPushConfig(ctx, req)
	if interceptor.lastReq.Method != "ListTaskPushConfig" {
		t.Fatalf("lastReq.Method = %v, want ListTaskPushConfig", interceptor.lastReq.Method)
	}
	if interceptor.lastResp.Method != "ListTaskPushConfig" {
		t.Fatalf("lastResp.Method = %v, want ListTaskPushConfig", interceptor.lastResp.Method)
	}
	if err != nil || len(resp) != 1 || resp[0] != config {
		t.Fatalf("client.ListTaskPushConfig() = (%v, %v), want %v", resp, err, config)
	}
	if interceptor.lastReq.Payload != req {
		t.Fatalf("interceptor.Before payload = %v, want %v", interceptor.lastReq.Payload, req)
	}
	if interceptor.lastResp.Payload.([]*a2a.TaskPushConfig)[0] != config {
		t.Fatalf("interceptor.After payload = %v, want %v", interceptor.lastResp.Payload, config)
	}
}

func TestClient_InterceptSetTaskPushConfig(t *testing.T) {
	ctx := t.Context()
	config := &a2a.TaskPushConfig{}
	transport := &testTransport{
		SetTaskPushConfigFn: func(ctx context.Context, params *a2a.TaskPushConfig) (*a2a.TaskPushConfig, error) {
			return config, nil
		},
	}
	interceptor := &testInterceptor{}
	client := newTestClient(transport, interceptor)
	req := &a2a.TaskPushConfig{}
	resp, err := client.SetTaskPushConfig(ctx, req)
	if interceptor.lastReq.Method != "SetTaskPushConfig" {
		t.Fatalf("lastReq.Method = %v, want SetTaskPushConfig", interceptor.lastReq.Method)
	}
	if interceptor.lastResp.Method != "SetTaskPushConfig" {
		t.Fatalf("lastResp.Method = %v, want SetTaskPushConfig", interceptor.lastResp.Method)
	}
	if err != nil || resp != config {
		t.Fatalf("client.SetTaskPushConfig() = (%v, %v), want %v", resp, err, config)
	}
	if interceptor.lastReq.Payload != req {
		t.Fatalf("interceptor.Before payload = %v, want %v", interceptor.lastReq.Payload, req)
	}
	if interceptor.lastResp.Payload != config {
		t.Fatalf("interceptor.After payload = %v, want %v", interceptor.lastResp.Payload, config)
	}
}

func TestClient_InterceptDeleteTaskPushConfig(t *testing.T) {
	ctx := t.Context()
	transport := &testTransport{
		DeleteTaskPushConfigFn: func(ctx context.Context, dtpcp *a2a.DeleteTaskPushConfigParams) error {
			return nil
		},
	}
	interceptor := &testInterceptor{}
	client := newTestClient(transport, interceptor)
	req := &a2a.DeleteTaskPushConfigParams{}
	err := client.DeleteTaskPushConfig(ctx, req)
	if interceptor.lastReq.Method != "DeleteTaskPushConfig" {
		t.Fatalf("lastReq.Method = %v, want DeleteTaskPushConfig", interceptor.lastReq.Method)
	}
	if interceptor.lastResp.Method != "DeleteTaskPushConfig" {
		t.Fatalf("lastResp.Method = %v, want DeleteTaskPushConfig", interceptor.lastResp.Method)
	}
	if err != nil {
		t.Fatalf("client.DeleteTaskPushConfig() error = %v, want nil", err)
	}
	if interceptor.lastReq.Payload != req {
		t.Fatalf("interceptor.Before payload = %v, want %v", interceptor.lastReq.Payload, req)
	}
	if interceptor.lastResp.Payload != nil {
		t.Fatalf("interceptor.After payload = %v, want nil", interceptor.lastResp.Payload)
	}
}

func TestClient_InterceptGetAgentCard(t *testing.T) {
	ctx := t.Context()
	card := &a2a.AgentCard{}
	transport := &testTransport{
		GetAgentCardFn: func(ctx context.Context) (*a2a.AgentCard, error) {
			return card, nil
		},
	}
	interceptor := &testInterceptor{}
	client := newTestClient(transport, interceptor)
	client.baseURL = "https://base.com"
	resp, err := client.GetAgentCard(ctx)
	if interceptor.lastReq.Method != "GetAgentCard" {
		t.Fatalf("lastReq.Method = %v, want GetAgentCard", interceptor.lastReq.Method)
	}
	if interceptor.lastReq.BaseURL != client.baseURL {
		t.Fatalf("lastReq.BaseURL = %q, want %q", interceptor.lastReq.BaseURL, client.baseURL)
	}
	if interceptor.lastResp.Method != "GetAgentCard" {
		t.Fatalf("lastResp.Method = %v, want GetAgentCard", interceptor.lastResp.Method)
	}
	if interceptor.lastResp.BaseURL != client.baseURL {
		t.Fatalf("lastResp.BaseURL = %q, want %q", interceptor.lastResp.BaseURL, client.baseURL)
	}
	if err != nil {
		t.Fatalf("client.GetAgentCard() error = %v, want nil", err)
	}
	if interceptor.lastReq.Payload != nil {
		t.Fatalf("interceptor.Before payload = %v, want nil", interceptor.lastReq.Payload)
	}
	if interceptor.lastResp.Payload != resp {
		t.Fatalf("interceptor.After payload = %v, want nil", interceptor.lastResp.Payload)
	}
}<|MERGE_RESOLUTION|>--- conflicted
+++ resolved
@@ -172,12 +172,6 @@
 		SendMessageFn: func(ctx context.Context, params *a2a.MessageSendParams) (a2a.SendMessageResult, error) {
 			return task, nil
 		},
-<<<<<<< HEAD
-		SendStreamingMessageFn: func(ctx context.Context, params *a2a.MessageSendParams) iter.Seq2[a2a.Event, error] {
-			return func(yield func(a2a.Event, error) bool) { yield(task, nil) }
-		},
-=======
->>>>>>> 322d05bc
 	}
 	interceptor := &testInterceptor{}
 	client := &Client{
@@ -185,21 +179,6 @@
 		transport:    transport,
 		interceptors: []CallInterceptor{interceptor},
 	}
-<<<<<<< HEAD
-	req := &a2a.MessageSendParams{}
-	_, err := client.SendMessage(ctx, req)
-	if err != nil {
-		t.Fatalf("client.SendMessage() error = %v", err)
-	}
-	want := &a2a.MessageSendParams{
-		Config: &a2a.MessageSendConfig{AcceptedOutputModes: acceptedModes, PushConfig: pushConfig},
-	}
-	if diff := cmp.Diff(want, interceptor.lastReq.Payload); diff != "" {
-		t.Fatalf("client.SendMessage() wrong result (+got,-want) diff = %s", diff)
-	}
-	if diff := cmp.Diff(&a2a.MessageSendParams{}, req); diff != "" {
-		t.Fatalf("client.SendMessage() modified params (+got,-want) diff = %s", diff)
-=======
 	for _, req := range []*a2a.MessageSendParams{{}, {Config: &a2a.MessageSendConfig{}}} {
 		wantNilConfigAfter := req.Config == nil
 
@@ -220,7 +199,6 @@
 		if diff := cmp.Diff(wantReq, req); diff != "" {
 			t.Fatalf("client.SendMessage() modified params (+got,-want) diff = %s", diff)
 		}
->>>>>>> 322d05bc
 	}
 }
 
