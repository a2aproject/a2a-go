--- conflicted
+++ resolved
@@ -20,20 +20,13 @@
 	"fmt"
 	"io"
 	"net/http"
-<<<<<<< HEAD
-	"strings"
-=======
 	"net/url"
 	"time"
->>>>>>> 4eed1fdb
 
 	"github.com/a2aproject/a2a-go/a2a"
 )
 
-<<<<<<< HEAD
-=======
 // ErrStatusNotOK is an error returned by Resolver when HTTP request returned a non-OK status.
->>>>>>> 4eed1fdb
 type ErrStatusNotOK struct {
 	StatusCode int
 	Status     string
@@ -66,23 +59,12 @@
 		o(reqSpec)
 	}
 
-<<<<<<< HEAD
-	url := strings.TrimSuffix(r.BaseURL, "/")
-	if strings.HasPrefix(reqSpec.path, "/") {
-		url += reqSpec.path
-	} else {
-		url += "/" + reqSpec.path
-	}
-
-	req, err := http.NewRequestWithContext(ctx, "GET", url, nil)
-=======
 	reqUrl, err := url.JoinPath(r.BaseURL, reqSpec.path)
 	if err != nil {
 		return nil, fmt.Errorf("url construction failed: %w", err)
 	}
 
 	req, err := http.NewRequestWithContext(ctx, "GET", reqUrl, nil)
->>>>>>> 4eed1fdb
 	if err != nil {
 		return nil, fmt.Errorf("failed to construct a request: %w", err)
 	}
@@ -90,13 +72,6 @@
 		req.Header.Add(h, val)
 	}
 
-<<<<<<< HEAD
-	resp, err := http.DefaultClient.Do(req)
-	if err != nil {
-		return nil, fmt.Errorf("card request failed: %w", err)
-	}
-	defer resp.Body.Close()
-=======
 	client := &http.Client{Timeout: 30 * time.Second}
 	resp, err := client.Do(req)
 	if err != nil {
@@ -106,7 +81,6 @@
 		// TODO(yarolegovich): log error
 		_ = resp.Body.Close()
 	}()
->>>>>>> 4eed1fdb
 
 	if resp.StatusCode != http.StatusOK {
 		return nil, &ErrStatusNotOK{StatusCode: resp.StatusCode, Status: resp.Status}
